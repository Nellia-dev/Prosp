--- conflicted
+++ resolved
@@ -229,29 +229,6 @@
                   </div>
                 </div>
               </div>
-<<<<<<< HEAD
-
-              <div className="flex items-center space-x-4">
-                {/* Connection Status */}
-                <ConnectionStatus showText={false} className="mr-2" />
-
-                <Select value={language} onValueChange={(value: Language) => setLanguage(value)}>
-                  <SelectTrigger className="w-32 bg-slate-800 border-slate-700 text-white">
-                    <Globe className="w-4 h-4 mr-2" />
-                    <SelectValue />
-                  </SelectTrigger>
-                  <SelectContent className="bg-slate-800 border-slate-700 text-white">
-                    <SelectItem value="pt">Português</SelectItem>
-                    <SelectItem value="en">English</SelectItem>
-                    <SelectItem value="es">Español</SelectItem>
-                  </SelectContent>
-                </Select>
-
-                <Badge variant="outline" className="bg-green-600/20 text-green-400 border-green-600">
-                  Real-time Active
-                </Badge>
-              </div>
-=======
             </div>
             
             <div className="flex items-center space-x-4">
@@ -352,114 +329,12 @@
                   <p className="text-purple-200 text-sm">{t('active_total')}</p>
                 </CardContent>
               </Card>
->>>>>>> 49b257d6
             </div>
-          </div>
-        </header>
-
-        {/* Main Content */}
-        <main className="container mx-auto px-4 py-6">
-          <Tabs value={activeTab} onValueChange={setActiveTab} className="space-y-6">
-            <TabsList className="grid grid-cols-7 bg-slate-800 border border-slate-700">
-              <TabsTrigger value="dashboard" className="text-white data-[state=active]:bg-slate-700">
-                <BarChart3 className="w-4 h-4 mr-2" />
-                {t('dashboard')}
-              </TabsTrigger>
-              <TabsTrigger value="prospect" className="text-white data-[state=active]:bg-slate-700">
-                <Rocket className="w-4 h-4 mr-2" />
-                {t('prospect')}
-              </TabsTrigger>
-              <TabsTrigger value="crm" className="text-white data-[state=active]:bg-slate-700">
-                <Kanban className="w-4 h-4 mr-2" />
-                {t('crm_board')}
-              </TabsTrigger>
-              <TabsTrigger value="agents" className="text-white data-[state=active]:bg-slate-700">
-                <Bot className="w-4 h-4 mr-2" />
-                {t('agents')}
-              </TabsTrigger>
-              <TabsTrigger value="leads" className="text-white data-[state=active]:bg-slate-700">
-                <Users className="w-4 h-4 mr-2" />
-                {t('leads')}
-              </TabsTrigger>
-              <TabsTrigger value="chat" className="text-white data-[state=active]:bg-slate-700">
-                <MessageSquare className="w-4 h-4 mr-2" />
-                {t('chat')}
-              </TabsTrigger>
-              <TabsTrigger value="context" className="text-white data-[state=active]:bg-slate-700">
-                <Settings className="w-4 h-4 mr-2" />
-                Contexto
-              </TabsTrigger>
-            </TabsList>
-
-            <TabsContent value="dashboard" className="space-y-6">
-              <div className="grid grid-cols-1 md:grid-cols-3 gap-6">
-                <Card className="bg-gradient-to-br from-green-900 to-green-800 border-green-700">
-                  <CardHeader className="pb-3">
-                    <CardTitle className="text-white text-lg flex items-center">
-                      <TrendingUp className="w-5 h-5 mr-2" />
-                      Taxa de Sucesso
-                    </CardTitle>
-                  </CardHeader>
-                  <CardContent>
-                    <div className="text-3xl font-bold text-white">{metrics.successRate.toFixed(1)}%</div>
-                    <p className="text-green-200 text-sm">De leads concluídos</p>
-                  </CardContent>
-                </Card>
-
-                <Card className="bg-gradient-to-br from-blue-900 to-blue-800 border-blue-700">
-                  <CardHeader className="pb-3">
-                    <CardTitle className="text-white text-lg flex items-center">
-                      <Users className="w-5 h-5 mr-2" />
-                      Total de Leads
-                    </CardTitle>
-                  </CardHeader>
-                  <CardContent>
-                    <div className="text-3xl font-bold text-white">{metrics.totalLeads}</div>
-                    <p className="text-blue-200 text-sm">No sistema</p>
-                  </CardContent>
-                </Card>
-
-                <Card className="bg-gradient-to-br from-purple-900 to-purple-800 border-purple-700">
-                  <CardHeader className="pb-3">
-                    <CardTitle className="text-white text-lg flex items-center">
-                      <Activity className="w-5 h-5 mr-2" />
-                      Agentes
-                    </CardTitle>
-                  </CardHeader>
-                  <CardContent>
-                    <div className="text-3xl font-bold text-white">{metrics.activeAgents}/{metrics.totalAgents}</div>
-                    <p className="text-purple-200 text-sm">Ativos / Total</p>
-                  </CardContent>
-                </Card>
-              </div>
 
               <MetricsVisualization />
 
               <Card className="md:col-span-3 bg-slate-800/50 border-slate-700">
                 <CardHeader className="flex flex-row items-center justify-between pb-2">
-<<<<<<< HEAD
-                  <CardTitle className="text-lg font-medium text-white">
-                    Automated Prospecting
-                  </CardTitle>
-                  <Zap className="w-5 h-5 text-green-500" />
-                </CardHeader>
-                <CardContent>
-                  <p className="text-sm text-slate-400 mb-4">
-                    Launch the AI agents to automatically find and qualify new leads based on your business context.
-                  </p>
-                  <Button
-                    onClick={handleStartHarvesting}
-                    disabled={!businessContext || startProspectingMutation.isPending}
-                    className="w-full bg-green-600 hover:bg-green-700 disabled:bg-slate-600 disabled:cursor-not-allowed"
-                  >
-                    {startProspectingMutation.isPending ? 'Harvesting in Progress...' : 'Start New Harvest'}
-                  </Button>
-                  {startProspectingMutation.isError && (
-                    <p className="text-red-400 text-sm mt-2">
-                      Error starting harvesting: {startProspectingMutation.error.message}
-                    </p>
-                  )}
-=======
                     <CardTitle className="text-lg font-medium text-white">
                         {t('automated_prospecting')}
                     </CardTitle>
@@ -481,71 +356,9 @@
                             {t('error_starting_harvesting')} {startProspectingMutation.error.message}
                         </p>
                     )}
->>>>>>> 49b257d6
                 </CardContent>
               </Card>
-
-<<<<<<< HEAD
-              <div className="grid grid-cols-1 md:grid-cols-2 lg:grid-cols-3 gap-4 md:col-span-3">
-                {agents.slice(0, 3).map((agent) => (
-                  <AgentStatusCard key={agent.id} agent={agent} showControls={false} />
-                ))}
-              </div>
-            </TabsContent>
-
-            <TabsContent value="prospect">
-              <ProspectDashboard />
-            </TabsContent>
-
-            <TabsContent value="crm" className="space-y-6">
-              <CRMBoard leads={leads} onLeadUpdate={handleLeadUpdate} />
-            </TabsContent>
-
-            <TabsContent value="agents" className="space_y-6">
-              {agentsLoading && <p className="text-white">Loading agents...</p>}
-              {!agentsLoading && agentsError && <p className="text-red-400">Error loading agents.</p>}
-              {!agentsLoading && !agentsError && agents.length === 0 && (
-                <AgentsEmptyState />
-              )}
-              {!agentsLoading && !agentsError && agents.length > 0 && (
-                <div className="grid grid-cols-1 md:grid-cols-2 lg:grid-cols-3 gap-4">
-                  {agents.map((agent) => (
-                    <AgentStatusCard key={agent.id} agent={agent} showControls={false} />
-                  ))}
-                </div>
-              )}
-            </TabsContent>
-
-            <TabsContent value="leads" className="space-y-6">
-              {leadsLoading && <p className="text-white">Loading leads...</p>}
-              {!leadsLoading && leadsError && <p className="text-red-400">Error loading leads.</p>}
-              {!leadsLoading && !leadsError && leads.length === 0 && (
-                // TODO: The onStartProspecting function needs to be defined.
-                // For now, it will be a console log.
-                <LeadsEmptyState onStartProspecting={() => console.log('Start Prospecting clicked')} />
-              )}
-              {!leadsLoading && !leadsError && leads.length > 0 && (
-                <div className="grid grid-cols-1 md:grid-cols-2 lg:grid-cols-3 gap-4">
-                  {leads.map((lead) => (
-                    <LeadCard key={lead.id} lead={lead} />
-                  ))}
-                </div>
-              )}
-            </TabsContent>
-
-            <TabsContent value="chat">
-              <ChatInterface />
-            </TabsContent>
-
-            <TabsContent value="context">
-              <BusinessContextCenter />
-            </TabsContent>
-          </Tabs>
-        </main>
-      </div>
-    );
-  };
-=======
+        
             <div className="grid grid-cols-1 md:grid-cols-2 lg:grid-cols-3 gap-4 md:col-span-3">
               {agents.slice(0, 3).map((agent) => (
                 <AgentStatusCard key={agent.id} agent={agent} showControls={false} />
@@ -605,7 +418,6 @@
     </div>
   );
 };
->>>>>>> 49b257d6
 }
 
 
