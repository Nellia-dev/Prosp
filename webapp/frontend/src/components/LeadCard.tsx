--- conflicted
+++ resolved
@@ -75,19 +75,6 @@
               {formatScore(lead.roi_potential_score)}%
             </div>
           </div>
-<<<<<<< HEAD
-=======
-
-          <div className="text-center space-y-1">
-            <div className="flex items-center justify-center text-slate-400 text-xs">
-              <Building2 className="w-3 h-3 mr-1" />
-              {t('brazilian_market_fit')}
-            </div>
-            <div className="text-white text-lg font-bold">
-              {formatScore(lead.brazilian_market_fit)}%
-            </div>
-          </div>
->>>>>>> 49b257d6
         </div>
 
         <div className="space-y-2">
