--- conflicted
+++ resolved
@@ -230,7 +230,6 @@
     def to_dict(self) -> Dict[str, Any]:
         data = super().to_dict()
 
-<<<<<<< HEAD
         def convert_special_types(item: Any) -> Any:
             if isinstance(item, HttpUrl):
                 return str(item)
@@ -245,16 +244,6 @@
         processed_final_package = None
         if self.final_package:
             processed_final_package = convert_special_types(self.final_package)
-=======
-        processed_final_package = None
-        if self.final_package is not None:
-            if hasattr(self.final_package, 'model_dump'):
-                # If final_package itself is a Pydantic model
-                processed_final_package = self.final_package.model_dump(mode='json')
-            else:
-                # Otherwise, process it using the helper (handles dicts, lists, HttpUrl etc.)
-                processed_final_package = self._convert_value(self.final_package)
->>>>>>> c1bc38c1
 
         data.update({
             "lead_id": self.lead_id,
