--- conflicted
+++ resolved
@@ -1,1011 +1,1006 @@
-import os
-import json
-from dotenv import load_dotenv
-import google.generativeai as genai
-import time
-import requests # Para Tavily API
-import traceback # Para melhor log de erros
-import re
-import datetime
-# Carregar variáveis de ambiente do arquivo .env
-load_dotenv()
-
-# --- Configurações Globais ---
-MAX_API_RETRIES = 3
-API_RETRY_DELAY_SECONDS = 10 # Aumentado devido a muitas chamadas
-INTER_STEP_DELAY_SECONDS = 2.5 # Delay entre sub-passos para um mesmo lead
-INTER_LEAD_PROCESSING_DELAY_SECONDS = 7 # Delay entre processamento de leads diferentes
-OUTPUT_FOLDER = "analysis_output_with_enrichment" # Nome da pasta de saída
-
-# !!! ATENÇÃO: NOME DO MODELO EXIGIDO PELO USUÁRIO !!!
-MODEL_NAME = "gemini-2.0-flash"
-
-# Configurações Tavily
-TAVILY_API_KEY = os.getenv("TAVILY_API_KEY")
-TAVILY_SEARCH_DEPTH = "basic"
-TAVILY_MAX_RESULTS_PER_QUERY = 2
-TAVILY_TOTAL_QUERIES_PER_LEAD = 3
-GEMINI_TEXT_INPUT_TRUNCATE_CHARS = 15000 # Para evitar prompts excessivamente longos
-
-# --- Configuração do Modelo Gemini ---
-model = None # Inicializa model como None
-try:
-    GEMINI_API_KEY = os.getenv("GEMINI_API_KEY") or os.getenv("GOOGLE_API_KEY")
-    if not GEMINI_API_KEY:
-        raise ValueError("API Key do Gemini (GEMINI_API_KEY ou GOOGLE_API_KEY) não encontrada nas variáveis de ambiente.")
-
-    genai.configure(api_key=GEMINI_API_KEY)
-
-    generation_config = {
-        "temperature": 0.55, # Mais focado
-        "top_p": 0.85,
-        "top_k": 20,
-    }
-
-    safety_settings = [
-        {"category": "HARM_CATEGORY_HARASSMENT", "threshold": "BLOCK_MEDIUM_AND_ABOVE"},
-        {"category": "HARM_CATEGORY_HATE_SPEECH", "threshold": "BLOCK_MEDIUM_AND_ABOVE"},
-        {"category": "HARM_CATEGORY_SEXUALLY_EXPLICIT", "threshold": "BLOCK_MEDIUM_AND_ABOVE"},
-        {"category": "HARM_CATEGORY_DANGEROUS_CONTENT", "threshold": "BLOCK_MEDIUM_AND_ABOVE"},
-    ]
-
-    print(f"--- ATENÇÃO: Tentando configurar o modelo '{MODEL_NAME}' conforme solicitado. ---")
-    print("--- Se ocorrerem erros relacionados ao nome do modelo, considere usar 'gemini-1.5-flash-latest'. ---")
-    model = genai.GenerativeModel(
-        model_name=MODEL_NAME,
-        generation_config=generation_config,
-        safety_settings=safety_settings
-    )
-    print(f"Modelo Gemini '{MODEL_NAME}' configurado com sucesso (ou a tentativa de configuração foi enviada).")
-
-except Exception as e:
-    print(f"Erro crítico ao inicializar o modelo Gemini '{MODEL_NAME}': {e}")
-    print("Por favor, verifique se o nome do modelo está correto e se a API Key é válida.")
-    print("Considere usar 'gemini-1.5-flash-latest' se o problema persistir com o nome do modelo atual.")
-    # Não saímos, mas `model` permanecerá None, e as chamadas falharão graciosamente.
-
-if not TAVILY_API_KEY:
-    print("AVISO: TAVILY_API_KEY não encontrada. O enriquecimento de dados com Tavily será pulado.")
-
-os.makedirs(OUTPUT_FOLDER, exist_ok=True)
-
-# --- Funções Auxiliares ---
-def truncate_text(text: str, max_chars: int = GEMINI_TEXT_INPUT_TRUNCATE_CHARS) -> str:
-    """Trunca o texto para um número máximo de caracteres, se necessário."""
-    return text[:max_chars] if text and len(text) > max_chars else text
-
-# --- Funções da API Tavily ---
-def search_with_tavily(query: str, search_depth: str = TAVILY_SEARCH_DEPTH, max_results: int = TAVILY_MAX_RESULTS_PER_QUERY) -> list[dict]:
-    if not TAVILY_API_KEY:
-        # print("  [Tavily] API Key não configurada. Pulando pesquisa.") # Logado uma vez no início
-        return []
-    print(f"  [Tavily] Pesquisando por: '{query}' (depth: {search_depth}, max_results: {max_results})")
-    try:
-        response = requests.post(
-            "https://api.tavily.com/search",
-            json={
-                "api_key": TAVILY_API_KEY,
-                "query": query,
-                "search_depth": search_depth,
-                "include_answer": False,
-                "max_results": max_results
-            },
-            timeout=20 # Timeout para a requisição Tavily
-        )
-        response.raise_for_status() # Levanta um erro para status HTTP 4xx/5xx
-        results = response.json().get("results", [])
-        print(f"  [Tavily] Encontrados {len(results)} resultados.")
-        return results
-    except requests.exceptions.RequestException as e:
-        print(f"  [Tavily] Erro na API Tavily: {e}")
-        return []
-    except Exception as e_tav:
-        print(f"  [Tavily] Erro inesperado com Tavily: {e_tav}")
-        return []
-
-# --- Função Principal de Chamada à API Gemini (para texto) ---
-def call_gemini_api_text_analyzer(prompt: str, agent_name: str, max_retries=MAX_API_RETRIES, delay_seconds=API_RETRY_DELAY_SECONDS) -> str:
-    if not model: # Verifica se o modelo foi inicializado
-        return f"Erro: Modelo Gemini '{MODEL_NAME}' não foi inicializado corretamente."
-
-    # print(f"\n--- Agente '{agent_name}' iniciando... ---")
-    # print(f"Prompt (primeiros 150 chars): {truncate_text(prompt, 150)}...")
-    for attempt in range(max_retries):
-        try:
-            # Truncar o prompt aqui também, se necessário, antes de enviar
-            # Embora seja melhor truncar os componentes do prompt antes de montá-lo.
-            response = model.generate_content(truncate_text(prompt, GEMINI_TEXT_INPUT_TRUNCATE_CHARS * 2)) # Um pouco mais de margem
-
-            if response.candidates and response.candidates[0].content and response.candidates[0].content.parts:
-                return response.candidates[0].content.parts[0].text
-            elif hasattr(response, 'prompt_feedback') and response.prompt_feedback and response.prompt_feedback.block_reason:
-                error_message = f"Geração bloqueada para o agente '{agent_name}'. Feedback: {response.prompt_feedback.block_reason_message or response.prompt_feedback.block_reason}"
-                print(f"Erro Gemini: {error_message}")
-                if attempt < max_retries - 1:
-                    print(f"Tentando novamente em {delay_seconds} segundos...")
-                    time.sleep(delay_seconds)
-                else:
-                    return f"Erro: {error_message}"
-            else:
-                error_message = f"Resposta vazia ou inesperada do modelo para o agente '{agent_name}' após {attempt + 1} tentativas."
-                print(f"Erro Gemini: {error_message}")
-                if attempt < max_retries - 1:
-                    print(f"Tentando novamente em {delay_seconds} segundos...")
-                    time.sleep(delay_seconds)
-                else:
-                    return f"Erro: {error_message}"
-        except Exception as e:
-            print(f"Erro ao chamar a API Gemini para o agente '{agent_name}' (Tentativa {attempt + 1}/{max_retries}): {e}")
-            if "429" in str(e) or "rate limit" in str(e).lower() or \
-               "resource has been exhausted" in str(e).lower() or "503" in str(e) or \
-               "model is overloaded" in str(e).lower():
-                wait_time = delay_seconds * (2 ** attempt) # Exponential backoff
-                print(f"Rate limit/recurso esgotado/serviço indisponível. Aguardando {wait_time} segundos antes de tentar novamente...")
-                time.sleep(wait_time)
-            elif attempt < max_retries - 1:
-                print(f"Tentando novamente em {delay_seconds} segundos...")
-                time.sleep(delay_seconds)
-            else:
-                return f"Erro: Falha ao chamar a API Gemini para o agente '{agent_name}' após {max_retries} tentativas: {e}"
-    return f"Erro: Falha catastrófica ao obter resposta da API Gemini para o agente '{agent_name}'."
-
-
-# --- Implementação dos Agentes ---
-
-def agente_enriquecimento_tavily(company_name: str, texto_extraido_inicial: str) -> str:
-    agent_name = "Coletor de Inteligência Adicional (Tavily)"
-    if not TAVILY_API_KEY:
-        return "Enriquecimento com Tavily pulado: API Key não fornecida."
-
-    # Condição para enriquecimento (exemplo: texto curto ou com falha)
-    necessita_enriquecimento = not texto_extraido_inicial or \
-                               "FALHA NA EXTRAÇÃO" in texto_extraido_inicial or \
-                               len(texto_extraido_inicial) < 700 # Limiar ajustável
-
-    if not necessita_enriquecimento:
-        return "Enriquecimento com Tavily não foi considerado necessário com base nos dados iniciais."
-
-    print(f"  [{agent_name}] Dados iniciais insuficientes para '{company_name}'. Buscando com Tavily...")
-    queries_tavily = [
-        f"{company_name} notícias recentes",
-        f"{company_name} sobre nós",
-        f"principais produtos e serviços {company_name}",
-        f"setor de atuação {company_name}"
-    ][:TAVILY_TOTAL_QUERIES_PER_LEAD] # Limita o número de queries
-
-    all_tavily_content_parts = []
-    for q_tav in queries_tavily:
-        tavily_results = search_with_tavily(q_tav)
-        for res_tav in tavily_results:
-            content_part = f"Fonte: {res_tav.get('url', 'N/A')}\nTítulo: {res_tav.get('title', 'N/A')}\nConteúdo: {truncate_text(res_tav.get('content', 'N/A'), 1000)}"
-            all_tavily_content_parts.append(content_part)
-        time.sleep(0.5) # Pequena pausa entre queries Tavily
-
-    if not all_tavily_content_parts:
-        return "Enriquecimento com Tavily tentado, mas não retornou resultados."
-
-    texto_coletado_da_tavily = "\n\n---\n\n".join(all_tavily_content_parts)
-
-    # Agora, usamos Gemini para resumir os dados da Tavily
-    summarizer_agent_name = "Sumarizador de Inteligência de Mercado (Pós-Tavily)"
-    prompt_sumarizacao_tavily = f"""
-    Você é um {summarizer_agent_name}.
-    As seguintes informações foram coletadas através de uma pesquisa na web (via API Tavily) sobre a empresa "{company_name}":
-    --- INÍCIO DADOS TAVILY ---
-    {truncate_text(texto_coletado_da_tavily, GEMINI_TEXT_INPUT_TRUNCATE_CHARS - 500)}
-    --- FIM DADOS TAVILY ---
-
-    Com base EXCLUSIVAMENTE nestas informações da Tavily, resuma os 2-3 pontos mais relevantes que complementam o nosso conhecimento sobre a empresa "{company_name}".
-    Foque em:
-    1. Notícias recentes ou desenvolvimentos importantes.
-    2. Informações chave sobre seus produtos/serviços ou mercado.
-    3. Qualquer menção a desafios ou iniciativas estratégicas.
-
-    Se os dados da Tavily forem escassos ou irrelevantes, indique "Dados da Tavily não forneceram insights adicionais significativos."
-    Formato da Saída: Um breve resumo em bullet points ou um parágrafo conciso.
-    """
-    return call_gemini_api_text_analyzer(prompt_sumarizacao_tavily, summarizer_agent_name)
-
-
-def agente_extracao_contatos(texto_extraido_lead: str, company_name: str, produto_servico_ofertado: str) -> dict:
-    agent_name = "Detetive de Contatos Digitais"
-    prompt = f"""
-    Você é um {agent_name}. Sua tarefa é analisar o texto fornecido, que foi extraído do site de uma empresa ({company_name}), para encontrar informações de contato.
-
-    Texto para Análise (primeiros {GEMINI_TEXT_INPUT_TRUNCATE_CHARS} caracteres):
-    ```
-    {truncate_text(texto_extraido_lead)}
-    ```
-
-    Procure por:
-    1. Endereços de e-mail (ex: contato@empresa.com, vendas@empresa.com). Priorize e-mails genéricos da empresa ou de departamentos relevantes para "{produto_servico_ofertado}". Evite e-mails pessoais se não parecerem ser de contato profissional. Liste no máximo 3 e-mails.
-    2. Links de perfis do Instagram (URLs completas, ex: https://www.instagram.com/nomeempresa). Liste no máximo 2 perfis.
-
-    Formato da Saída Esperada (JSON VÁLIDO E SOMENTE O JSON):
-    {{
-      "emails_encontrados": ["email1@example.com", "email2@example.com"],
-      "instagram_perfis_encontrados": ["https://instagram.com/perfil1"],
-      "sugestao_pesquisa_tavily": "Se nenhum contato direto for encontrado, ou para mais opções, pesquise na Tavily por: '[{company_name} contato]' ou '[{company_name} Instagram oficial]'."
-    }}
-    Se nenhum e-mail for encontrado, retorne uma lista vazia para "emails_encontrados".
-    Se nenhum perfil do Instagram for encontrado, retorne uma lista vazia para "instagram_perfis_encontrados".
-    A "sugestao_pesquisa_tavily" deve ser sempre incluída.
-    Retorne APENAS o objeto JSON, sem nenhum texto adicional antes ou depois.
-    """
-    response_text = call_gemini_api_text_analyzer(prompt, agent_name)
-    default_response = {
-        "emails_encontrados": [],
-        "instagram_perfis_encontrados": [],
-        "sugestao_pesquisa_tavily": f"Pesquisar Tavily por: '{company_name} contato' ou '{company_name} Instagram oficial'."
-    }
-    if response_text.startswith("Erro:"):
-        print(f"  [{agent_name}] Erro ao obter resposta: {response_text}")
-        return default_response
-
-    try:
-        # Tentar limpar a resposta para extrair apenas o JSON
-        match = re.search(r'\{.*\}', response_text, re.DOTALL)
-        if match:
-            json_str = match.group(0)
-            parsed_json = json.loads(json_str)
-            # Validar estrutura básica
-            if "emails_encontrados" in parsed_json and "instagram_perfis_encontrados" in parsed_json:
-                return parsed_json
-            else:
-                print(f"  [{agent_name}] JSON retornado não tem a estrutura esperada. Resposta: {response_text}")
-                return default_response
-        else:
-            print(f"  [{agent_name}] Não foi possível encontrar um objeto JSON na resposta. Resposta: {response_text}")
-            return default_response
-    except json.JSONDecodeError:
-        print(f"  [{agent_name}] Falha ao decodificar JSON da resposta. Resposta: {response_text}")
-        return default_response
-    except Exception as e:
-        print(f"  [{agent_name}] Erro inesperado ao processar resposta: {e}. Resposta: {response_text}")
-        return default_response
-
-
-# Funções de agentes já existentes (gerar_analise_lead, criar_persona, etc.)
-# Adaptadas para usar truncate_text nos inputs maiores.
-
-def gerar_analise_lead(lead_data_str: str, dados_enriquecidos: str, seu_produto_ou_servico: str) -> str:
-    agent_name = "Analista de Leads Sênior"
-    prompt = f"""
-    Você é um {agent_name}.
-    Sua tarefa é analisar profundamente os dados de um lead para identificar suas principais atividades, setor, desafios potenciais e oportunidades de negócio relevantes para um produto/serviço específico.
-
-    Produto/Serviço a ser considerado: "{seu_produto_ou_servico}"
-
-    Dados do Lead (extraídos do site):
-    ```json
-    {truncate_text(lead_data_str, 8000)}
-    ```
-
-    Dados Adicionais de Enriquecimento (se disponíveis):
-    ```
-    {truncate_text(dados_enriquecidos, 4000)}
-    ```
-
-    Com base em TODOS os dados fornecidos e no produto/serviço em foco, por favor, forneça:
-    1. Setor de atuação da empresa.
-    2. Principais serviços/produtos oferecidos pela empresa.
-    3. Notícias recentes ou atividades importantes mencionadas. Se "ANÁLISE DA IMAGEM PELA IA" for mencionado nos dados do lead, resuma.
-    4. Desafios ou necessidades potenciais INICIAIS.
-    5. Informações sobre tamanho da empresa, cultura, valores.
-    6. Diagnóstico geral e como "{seu_produto_ou_servico}" poderia se encaixar.
-
-    Formato da Saída: Relatório detalhado. Se "FALHA NA EXTRAÇÃO..." nos dados do lead, indique e baseie-se mais nos dados de busca e enriquecimento.
-    Se informação não disponível, indique "Informação não disponível".
-    """
-    return call_gemini_api_text_analyzer(prompt, agent_name)
-
-def criar_persona(analise_lead: str, seu_produto_ou_servico: str, url_lead: str) -> str:
-    agent_name = "Especialista em Desenvolvimento de Personas B2B"
-    prompt = f"""
-    Você é um {agent_name}. Crie uma persona detalhada do tomador de decisão na empresa (URL: {url_lead}), baseada na análise e no produto/serviço.
-
-    Produto/Serviço: "{seu_produto_ou_servico}"
-
-    Análise do Lead:
-    ```
-    {truncate_text(analise_lead)}
-    ```
-    Inclua:
-    1. Nome fictício e Cargo provável.
-    2. Responsabilidades e metas.
-    3. Desafios e dores (conforme análise).
-    4. Motivações e o que buscam.
-    5. Como "{seu_produto_ou_servico}" os ajudaria.
-
-    Formato: Perfil detalhado. Se análise insuficiente, indique especulação.
-    """
-    return call_gemini_api_text_analyzer(prompt, f"{agent_name} para {url_lead}")
-
-def aprofundar_pontos_de_dor(analise_lead: str, persona: str, seu_produto_ou_servico: str, nome_empresa_lead: str) -> str:
-    agent_name = "Especialista em Diagnóstico de Dores Empresariais"
-    prompt = f"""
-    Você é um {agent_name}. Aprofunde os pontos de dor para "{nome_empresa_lead}" (persona e produto: "{seu_produto_ou_servico}").
-
-    Análise do Lead:
-    ```
-    {truncate_text(analise_lead)}
-    ```
-    Persona:
-    ```
-    {truncate_text(persona)}
-    ```
-    Para 3-5 dores:
-    1. Descrição detalhada.
-    2. Impacto negativo nos negócios.
-    3. Como "{seu_produto_ou_servico}" alivia/resolve.
-    4. Pergunta investigativa chave.
-
-    Formato: Lista detalhada. Se insuficiente, use dores genéricas do setor.
-    """
-    return call_gemini_api_text_analyzer(prompt, f"{agent_name} para {nome_empresa_lead}")
-
-# --- Novos Agentes Adicionais ---
-
-def agente_qualificacao_lead(analise_lead: str, persona: str, dores_aprofundadas: str, produto_servico: str) -> str:
-    agent_name = "Especialista em Qualificação de Leads"
-    prompt = f"""
-    Você é um {agent_name}.
-    Análise do Lead:
-    ```
-    {truncate_text(analise_lead)}
-    ```
-    Persona:
-    ```
-    {truncate_text(persona)}
-    ```
-    Dores Aprofundadas:
-    ```
-    {truncate_text(dores_aprofundadas)}
-    ```
-    Produto/Serviço Oferecido: "{produto_servico}"
-
-    Com base nestes insights, avalie o quão qualificado este lead parece ser.
-    Forneça uma classificação (Ex: Alto Potencial, Potencial Médio, Baixo Potencial, Não se Encaixa Claramente)
-    e uma breve justificativa (2-3 pontos principais) para sua avaliação, considerando o alinhamento dos desafios da empresa com os benefícios da solução.
-    """
-    return call_gemini_api_text_analyzer(prompt, agent_name)
-
-def agente_identificacao_concorrentes(texto_extraido_lead: str, produto_servico: str, lista_seus_concorrentes_str: str = "") -> str:
-    agent_name = "Analista de Inteligência Competitiva"
-    prompt = f"""
-    Você é um {agent_name}. Analise o seguinte texto extraído do site de uma empresa.
-    Texto do Site (primeiros {GEMINI_TEXT_INPUT_TRUNCATE_CHARS} caracteres):
-    ```
-    {truncate_text(texto_extraido_lead)}
-    ```
-    Nosso Produto/Serviço: "{produto_servico}"
-    Nossos Concorrentes Conhecidos (se houver): {lista_seus_concorrentes_str if lista_seus_concorrentes_str else "Nenhum listado"}
-
-    Identifique:
-    1. Quaisquer menções diretas a empresas que são concorrentes de "{produto_servico}" (incluindo os listados, se houver).
-    2. Menções a tipos de soluções, ferramentas ou abordagens que a empresa do lead já possa estar utilizando para resolver os problemas que "{produto_servico}" aborda.
-
-    Liste as menções encontradas ou indique "Nenhuma menção clara a concorrentes diretos ou soluções alternativas foi encontrada no texto fornecido."
-    """
-    return call_gemini_api_text_analyzer(prompt, agent_name)
-
-def agente_gerador_perguntas_estrategicas(analise_lead: str, persona: str, dores_aprofundadas: str) -> str:
-    agent_name = "Coach de Vendas Consultivas (Perguntas de Descoberta)"
-    prompt = f"""
-    Você é um {agent_name}.
-    Análise do Lead:
-    ```
-    {truncate_text(analise_lead)}
-    ```
-    Persona:
-    ```
-    {truncate_text(persona)}
-    ```
-    Dores Aprofundadas (contém perguntas investigativas):
-    ```
-    {truncate_text(dores_aprofundadas)}
-    ```
-    Formule 2-3 perguntas estratégicas e ABERTAS adicionais para uma primeira ligação de descoberta.
-    Estas perguntas devem ir ALÉM da simples confirmação de dor (já cobertas nas "Dores Aprofundadas") e buscar entender:
-    - Objetivos de negócio mais amplos do lead/empresa.
-    - Como eles tomam decisões sobre novas soluções.
-    - O impacto e resultados que eles esperam de uma solução como a que poderia ser oferecida.
-    - Seus processos atuais relacionados ao problema.
-    Não repita perguntas que provavelmente já estão na seção de "Dores Aprofundadas".
-    """
-    return call_gemini_api_text_analyzer(prompt, agent_name)
-
-def agente_identificacao_gatilhos_compra(lead_data_str: str, dados_enriquecidos: str, produto_servico: str) -> str:
-    agent_name = "Analista de Sinais de Mercado (Gatilhos de Compra)"
-    prompt = f"""
-    Você é um {agent_name}. Analise os dados da empresa.
-    Dados do Lead (extraídos do site e Google Search):
-    ```json
-    {truncate_text(lead_data_str, 8000)}
-    ```
-    Dados Adicionais de Enriquecimento (Tavily, se disponíveis):
-    ```
-    {truncate_text(dados_enriquecidos, 4000)}
-    ```
-    Nosso Produto/Serviço: "{produto_servico}"
-
-    Procure por 'gatilhos de compra' ou eventos recentes (últimos 6-12 meses, se a data for inferível) como:
-    - Novas contratações em posições chave (C-level, diretores de áreas relevantes para "{produto_servico}").
-    - Anúncios de expansão, fusões, aquisições.
-    - Lançamento de novos produtos/serviços pela empresa do lead.
-    - Recebimento de investimento.
-    - Participação em grandes eventos do setor (como palestrante ou expositor).
-    - Menções explícitas a desafios estratégicos ou iniciativas de transformação que "{produto_servico}" pode auxiliar.
-
-    Liste os 2-3 eventos/sinais mais relevantes encontrados e explique brevemente por que podem ser significativos para uma abordagem com "{produto_servico}".
-    Se nenhum gatilho claro for encontrado, indique "Nenhum gatilho de compra óbvio identificado nos dados fornecidos."
-    """
-    return call_gemini_api_text_analyzer(prompt, agent_name)
-
-# --- Agentes para Simulação ToT (Plano de Ação) ---
-def agente_gerador_estrategias_abordagem_tot(sumario_lead_completo: str, produto_servico: str) -> str:
-    agent_name = "Planejador Estratégico de Vendas (ToT - Geração de Opções)"
-    prompt = f"""
-    Você é um {agent_name}. Objetivo: gerar MÚLTIPLAS E DISTINTAS estratégias de alto nível para iniciar um contato comercial com o lead, visando apresentar "{produto_servico}".
-
-    Sumário Consolidado do Lead:
-    ```
-    {truncate_text(sumario_lead_completo, GEMINI_TEXT_INPUT_TRUNCATE_CHARS - 500)}
-    ```
-
-    Gere 2 a 3 opções de estratégias de abordagem. Para cada estratégia:
-    1. Nome curto e descritivo.
-    2. Racional principal (1-2 frases).
-    3. Canal principal sugerido.
-    4. Gancho/ponto de partida principal da conversa.
-
-    Exemplo de Formato para UMA estratégia:
-    --- ESTRATÉGIA 1 ---
-    Nome: [Nome da Estratégia 1]
-    Racional: [Racional da Estratégia 1]
-    Canal Principal: [Canal]
-    Gancho Inicial: [Gancho]
-
-    Seja criativo e considere diferentes ângulos.
-    """
-    return call_gemini_api_text_analyzer(prompt, agent_name)
-
-def agente_avaliador_estrategias_tot(estrategias_propostas_texto: str, sumario_lead_completo: str) -> str:
-    agent_name = "Analista Crítico de Vendas (ToT - Avaliação de Opções)"
-    prompt = f"""
-    Você é um {agent_name}. Avalie criticamente as estratégias de abordagem propostas.
-
-    Sumário Consolidado do Lead:
-    ```
-    {truncate_text(sumario_lead_completo, 5000)}
-    ```
-    Estratégias de Abordagem Propostas:
-    ```
-    {truncate_text(estrategias_propostas_texto)}
-    ```
-    Para CADA estratégia:
-    1. Nome da Estratégia.
-    2. Prós (1-2 vantagens para este lead).
-    3. Contras/Riscos (1-2 desvantagens/riscos).
-    4. Probabilidade de Sucesso Estimada (Baixa, Média, Alta) e breve justificativa.
-
-    Exemplo de Formato para UMA avaliação:
-    --- AVALIAÇÃO DA ESTRATÉGIA: [Nome da Estratégia 1] ---
-    Prós: ...
-    Contras/Riscos: ...
-    Probabilidade de Sucesso: [Alta/Média/Baixa] - Justificativa: ...
-    """
-    return call_gemini_api_text_analyzer(prompt, agent_name)
-
-def agente_sintetizador_plano_acao_final_tot(avaliacao_estrategias_texto: str, estrategias_propostas_texto: str, sumario_lead_completo: str) -> str:
-    agent_name = "Arquiteto de Plano de Ação de Vendas (ToT - Síntese e Decisão)"
-    prompt = f"""
-    Você é um {agent_name}. Desenvolva um PLANO DE AÇÃO FINAL e CONCRETO.
-
-    Sumário Consolidado do Lead:
-    ```
-    {truncate_text(sumario_lead_completo, 3000)}
-    ```
-    Estratégias Propostas Originalmente:
-    ```
-    {truncate_text(estrategias_propostas_texto, 3000)}
-    ```
-    Avaliação Crítica das Estratégias:
-    ```
-    {truncate_text(avaliacao_estrategias_texto, 4000)}
-    ```
-    Com base em tudo isso:
-    1.  **Recomendação Principal:** Qual estratégia (ou combinação) é MAIS PROMISSORA? Justifique.
-    2.  **Plano de Ação Detalhado (para a estratégia recomendada):**
-        a.  Canal Primário.
-        b.  Mensagem Chave/Gancho Principal.
-        c.  Primeiros 2-3 Passos Concretos para o vendedor.
-        d.  Métrica de Sucesso para o primeiro contato.
-    3.  **Plano de Contingência Breve:** Se a abordagem principal falhar.
-
-    Formato: Relatório claro e acionável.
-    """
-    return call_gemini_api_text_analyzer(prompt, agent_name)
-
-
-# Funções de agentes já existentes (desenvolver_plano_abordagem, etc.)
-# Adaptadas para usar truncate_text e potencialmente os novos inputs.
-
-def desenvolver_plano_abordagem_detalhado(analise_lead: str, persona: str, aprofundamento_dores: str, plano_acao_tot: str, seu_produto_ou_servico: str, url_lead: str) -> str:
-    agent_name = "Estrategista de Vendas Consultivas (Detalhado)"
-    prompt = f"""
-    Você é um {agent_name}. Desenvolva um plano de abordagem DETALHADO para a persona na empresa (URL: {url_lead}), para "{seu_produto_ou_servico}".
-    Considere o Plano de Ação ToT como guia principal.
-
-    Plano de Ação Principal (Recomendado pelo ToT):
-    ```
-    {truncate_text(plano_acao_tot)}
-    ```
-    Análise do Lead:
-    ```
-    {truncate_text(analise_lead, 3000)}
-    ```
-    Persona:
-    ```
-    {truncate_text(persona, 2000)}
-    ```
-    Aprofundamento Dores:
-    ```
-    {truncate_text(aprofundamento_dores, 3000)}
-    ```
-    Detalhe:
-    1. Canal de abordagem (confirmar ou refinar do ToT).
-    2. Tom de voz e estilo de comunicação.
-    3. Pontos de valor de "{seu_produto_ou_servico}" (conectados às dores e ao gancho do ToT).
-    4. Lista de 2-3 objeções prováveis (além das já tratadas).
-    5. Talking points e perguntas abertas para iniciar conversa (alinhados com o ToT).
-
-    Formato: Plano de abordagem claro e acionável.
-    """
-    return call_gemini_api_text_analyzer(prompt, f"{agent_name} para {url_lead}")
-
-def elaborar_respostas_objecoes(plano_abordagem_detalhado: str, persona: str, seu_produto_ou_servico: str, nome_empresa_lead: str) -> str:
-    agent_name = "Especialista em Contorno de Objeções B2B"
-    prompt = f"""
-    Você é um {agent_name}. Elabore respostas para objeções para "{nome_empresa_lead}" (produto: "{seu_produto_ou_servico}").
-
-    Plano de Abordagem Detalhado (contém objeções previstas):
-    ```
-    {truncate_text(plano_abordagem_detalhado)}
-    ```
-    Persona:
-    ```
-    {truncate_text(persona)}
-    ```
-    Para cada objeção no plano (ou sugira 2-3 comuns se não houver):
-    1. Reafirme a objeção.
-    2. Forneça framework de resposta (empático, valide, reposicione valor, sugira próximo passo).
-    Objetivo: manter conversa aberta.
-
-    Formato: Lista de objeções e respostas.
-    """
-    return call_gemini_api_text_analyzer(prompt, f"{agent_name} para {nome_empresa_lead}")
-
-def customizar_proposta_de_valor(analise_lead: str, persona: str, aprofundamento_dores: str, gatilhos_compra: str, seu_produto_ou_servico: str, nome_empresa_lead: str) -> str:
-    agent_name = "Arquiteto de Propostas de Valor Personalizadas"
-    prompt = f"""
-    Você é um {agent_name}. Crie propostas de valor personalizadas para "{nome_empresa_lead}" (produto: "{seu_produto_ou_servico}").
-
-    Análise Lead:
-    ```
-    {truncate_text(analise_lead, 3000)}
-    ```
-    Persona:
-    ```
-    {truncate_text(persona, 2000)}
-    ```
-    Aprofundamento Dores:
-    ```
-    {truncate_text(aprofundamento_dores, 3000)}
-    ```
-    Gatilhos de Compra/Eventos Relevantes:
-    ```
-    {truncate_text(gatilhos_compra, 2000)}
-    ```
-    Crie 2-3 propostas de valor distintas e concisas. Cada uma deve:
-    1. Ser direcionada aos desafios/dores/gatilhos de "{nome_empresa_lead}" e da persona.
-    2. Destacar benefício chave (quantificável ou qualitativamente forte).
-    3. Ser formulada para ressoar (ex: "Para {nome_empresa_lead} que [dor/gatilho], nossa solução oferece [benefício], resultando em [resultado]").
-    4. Ser curta para e-mail/conversa.
-
-    Formato: Lista numerada.
-    """
-    return call_gemini_api_text_analyzer(prompt, f"{agent_name} para {nome_empresa_lead}")
-
-def criar_mensagem_personalizada(plano_acao_final_tot: str, propostas_valor_customizadas: str, contatos_identificados: dict, seu_produto_ou_servico: str, url_lead: str, nome_empresa_lead: str, persona_nome_ficticio: str) -> str:
-    agent_name = "Redator de Copywriting B2B Sênior (Prospecção)"
-    # Determinar canal e contato da mensagem
-    canal_sugerido = "E-mail" # Default
-    destinatario_email = contatos_identificados.get("emails_encontrados", [])
-    destinatario_instagram = contatos_identificados.get("instagram_perfis_encontrados", [])
-
-    # Lógica simples para escolher o canal (pode ser melhorada com base no plano_acao_final_tot)
-    if "LinkedIn" in plano_acao_final_tot: canal_sugerido = "LinkedIn"
-    elif destinatario_email: canal_sugerido = "E-mail"
-    elif destinatario_instagram: canal_sugerido = "Instagram DM"
-
-
-    prompt = f"""
-    Você é um {agent_name}. Crie uma mensagem de contato inicial para a persona (Nome Fictício: {persona_nome_ficticio if persona_nome_ficticio else 'o Tomador de Decisão'}) na empresa {nome_empresa_lead} (URL: {url_lead}), para "{seu_produto_ou_servico}".
-
-    Plano de Ação Principal (ToT):
-    ```
-    {truncate_text(plano_acao_final_tot)}
-    ```
-    Propostas de Valor Customizadas:
-    ```
-    {truncate_text(propostas_valor_customizadas)}
-    ```
-    Contatos Disponíveis: {json.dumps(contatos_identificados)}
-
-    Canal Preferencial (inferido do plano ou disponibilidade): {canal_sugerido}
-
-    Redija uma mensagem para o canal indicado. A mensagem deve:
-    1. Ser altamente personalizada para {nome_empresa_lead} e a persona.
-    2. Incorporar uma das propostas de valor e o gancho do plano de ação.
-    3. Clara, concisa, focada nos benefícios.
-    4. CTA claro para uma breve conversa (ex: "Disponível para uma conversa de 15 min esta semana para explorar como podemos ajudar {nome_empresa_lead} a [benefício principal]?").
-    5. Demonstrar pesquisa e entendimento.
-    6. Se a análise inicial do lead (não mostrada aqui, mas inferida pelo plano) indicou "FALHA NA EXTRAÇÃO...", seja mais cauteloso.
-
-    Formato:
-    Canal: [E-mail/LinkedIn/Instagram DM]
-    Assunto (se E-mail): [Assunto conciso e chamativo]
-    Corpo da Mensagem:
-    [Mensagem...]
-    """
-    return call_gemini_api_text_analyzer(prompt, f"{agent_name} para {nome_empresa_lead}")
-
-def agente_sumarizador_briefing_interno(todos_os_dados_do_lead: dict) -> str:
-    agent_name = "Assistente Executivo de Vendas (Briefing Rápido)"
-    # Construir um resumo dos dados mais críticos para o prompt
-    briefing_input = f"""
-    Lead: {todos_os_dados_do_lead.get('company_name_inferred', 'N/A')}
-    URL: {todos_os_dados_do_lead.get('lead_url', 'N/A')}
-    Persona (Nome/Cargo): {truncate_text(todos_os_dados_do_lead.get('persona_desenvolvida', ''), 200)}
-    Principal Dor/Oportunidade (Resumo): {truncate_text(todos_os_dados_do_lead.get('aprofundamento_pontos_de_dor', ''), 300)}
-    Qualificação: {todos_os_dados_do_lead.get('qualificacao_do_lead', 'N/A')}
-    Plano de Ação ToT (Resumo): {truncate_text(todos_os_dados_do_lead.get('plano_de_acao_final_tot', ''), 400)}
-    Mensagem Gerada (Início): {truncate_text(todos_os_dados_do_lead.get('mensagem_personalizada_gerada', ''), 200)}
-    Gatilho Principal (se houver): {truncate_text(todos_os_dados_do_lead.get('gatilhos_e_eventos_relevantes',''), 200)}
-    """
-    prompt = f"""
-    Você é um {agent_name}. Compile um briefing ultra-conciso (máximo 5-7 bullet points principais) para o vendedor sobre o Lead, baseado nos seguintes dados consolidados.
-    O objetivo é preparar o vendedor em 60 segundos.
-
-    Dados Consolidados:
-    ```
-    {briefing_input}
-    ```
-    Destaque:
-    - Empresa e Persona Chave.
-    - Principal Dor/Oportunidade/Gatilho.
-    - Estratégia de Abordagem Recomendada (do Plano ToT).
-    - Gancho principal da mensagem de contato.
-    - Uma possível objeção chave e como lidar (se inferível do plano de objeções).
-    - Classificação de qualificação.
-    """
-    return call_gemini_api_text_analyzer(prompt, agent_name)
-
-
-# --- Script Principal ---
-if __name__ == "__main__":
-    start_time_script = time.time()
-    meu_produto_ou_servico = input("Qual produto ou serviço você está oferecendo? (Ex: 'nossa plataforma de IA para otimização de processos jurídicos'): ")
-    if not meu_produto_ou_servico:
-        print("Produto/serviço não informado. Usando um placeholder genérico.")
-        meu_produto_ou_servico = "nossa solução inovadora para otimização e prospecção"
-    print(f"Produto/Serviço configurado: '{meu_produto_ou_servico}'")
-
-    # Lista de concorrentes (opcional, pode ser deixada vazia)
-    meus_concorrentes_str = input("Liste seus principais concorrentes, separados por vírgula (ou deixe em branco): ")
-
-
-    try:
-        with open('leads.json', 'r', encoding='utf-8') as f:
-            data_from_json_file = json.load(f)
-    except FileNotFoundError:
-        print("Erro: Arquivo 'leads.json' não encontrado na raiz do projeto.")
-        exit(1)
-    except json.JSONDecodeError as e:
-        print(f"Erro: Arquivo 'leads.json' não é um JSON válido. Detalhes: {e}")
-        exit(1)
-
-    all_leads_processed_data = []
-
-    if not isinstance(data_from_json_file, dict) or "sites_data" not in data_from_json_file:
-        print(f"Erro: O conteúdo de 'leads.json' não tem a estrutura esperada (um dicionário com a chave 'sites_data').")
-        exit(1)
-
-    leads_list_to_process = data_from_json_file["sites_data"]
-
-    if not isinstance(leads_list_to_process, list):
-        print(f"Erro: O valor da chave 'sites_data' em 'leads.json' não é uma lista.")
-        exit(1)
-
-    total_leads_input = len(leads_list_to_process)
-    print(f"Total de leads a processar do arquivo 'leads.json': {total_leads_input}")
-    original_query_info = data_from_json_file.get("original_query", "Consulta original não especificada no JSON")
-    print(f"Consulta original (do JSON) que gerou estes leads: {original_query_info}")
-
-    # Limitar o número de leads a processar para testes, se desejado
-    # leads_list_to_process = leads_list_to_process[:1] # Processa apenas o primeiro lead
-
-    for i, lead_info_dict_raw in enumerate(leads_list_to_process):
-        lead_start_time = time.time()
-        if not isinstance(lead_info_dict_raw, dict):
-            print(f"\nAVISO: Item {i+1}/{total_leads_input} na lista 'sites_data' não é um dicionário. Pulando.")
-            all_leads_processed_data.append({
-                "lead_url": f"Item inválido na posição {i}",
-                "processing_status": "INVALID_LEAD_DATA_FORMAT",
-                "error_message": "Item na lista 'sites_data' não é um dicionário."
-            })
-            continue
-
-        current_lead_url = lead_info_dict_raw.get('url', f'URL Desconhecida - Lead Index {i}')
-        print(f"\n======================================================================")
-        print(f"Processando Lead {i+1}/{total_leads_input}: {current_lead_url}")
-        print(f"======================================================================\n")
-
-        google_search_data = lead_info_dict_raw.get("google_search_data", {})
-        google_search_title = google_search_data.get("title", "Empresa Desconhecida")
-        company_name_guess = google_search_title.split(" - ")[0].split(" | ")[0].split(": ")[0].strip()
-        if "http" in company_name_guess or not company_name_guess or company_name_guess == "Empresa Desconhecida":
-            if current_lead_url and 'URL Desconhecida' not in current_lead_url:
-                try:
-                    domain_parts = current_lead_url.split('/')[2].split('.')
-                    meaningful_part = domain_parts[-2] if len(domain_parts) > 1 and domain_parts[-2] not in ["com", "org", "net", "co", "adv", "io", "app"] else domain_parts[0]
-                    company_name_guess = meaningful_part.capitalize()
-                except IndexError: company_name_guess = "Empresa Desconhecida"
-            else: company_name_guess = "Empresa Desconhecida"
-        print(f"Nome da empresa inferido: {company_name_guess}")
-
-        # Dados do lead como string JSON para alguns prompts
-        # Inclui apenas os campos relevantes do harvester
-        lead_data_from_harvester_for_prompt = {
-            "url": current_lead_url,
-            "google_search_data": google_search_data,
-            "extracted_text_content": lead_info_dict_raw.get("extracted_text_content", "Nenhum conteúdo extraído."),
-            "extraction_status_message": lead_info_dict_raw.get("extraction_status_message", "Status desconhecido."),
-        }
-        lead_data_str_harvester = json.dumps(lead_data_from_harvester_for_prompt, indent=2, ensure_ascii=False)
-
-        lead_output = {
-            "lead_url": current_lead_url,
-            "company_name_inferred": company_name_guess,
-            "produto_servico_ofertado": meu_produto_ou_servico,
-            "processing_status": "PENDING",
-            "dados_enriquecidos_tavily": "Não processado",
-            "contatos_identificados": {"emails_encontrados": [], "instagram_perfis_encontrados": [], "sugestao_pesquisa_tavily": ""},
-            "analise_do_lead": "Não processado",
-            "persona_desenvolvida": "Não processado",
-            "aprofundamento_pontos_de_dor": "Não processado",
-            "qualificacao_do_lead": "Não processado",
-            "concorrentes_ou_solucoes_mencionadas": "Não processado",
-            "perguntas_estrategicas_descoberta": "Não processado",
-            "gatilhos_e_eventos_relevantes": "Não processado",
-            "propostas_de_valor_customizadas": "Não processado",
-            "estrategias_de_abordagem_propostas_tot": "Não processado",
-            "avaliacao_das_estrategias_tot": "Não processado",
-            "plano_de_acao_final_tot": "Não processado",
-            "plano_de_abordagem_detalhado": "Não processado",
-            "elaboracao_respostas_objecoes": "Não processado",
-            "mensagem_personalizada_gerada": "Não processado",
-            "briefing_interno_lead": "Não processado",
-        }
-
-        current_processing_step_name = "Inicialização"
-        try:
-            # ETAPA 0.1: Enriquecimento com Tavily (Condicional)
-            current_processing_step_name = "Enriquecimento Tavily"
-            print(f"--- {current_processing_step_name} ---")
-            texto_extraido_inicial = lead_info_dict_raw.get("extracted_text_content", "")
-            dados_enriquecidos = agente_enriquecimento_tavily(company_name_guess, texto_extraido_inicial)
-            lead_output["dados_enriquecidos_tavily"] = dados_enriquecidos
-            print(f"  Resultado: {truncate_text(dados_enriquecidos, 100)}...")
-            time.sleep(INTER_STEP_DELAY_SECONDS)
-
-            # ETAPA 0.2: Extração de Contatos
-            current_processing_step_name = "Extração de Contatos"
-            print(f"--- {current_processing_step_name} ---")
-            contatos = agente_extracao_contatos(texto_extraido_inicial, company_name_guess, meu_produto_ou_servico)
-            lead_output["contatos_identificados"] = contatos
-            print(f"  Resultado: E-mails: {contatos.get('emails_encontrados')}, Instagram: {contatos.get('instagram_perfis_encontrados')}")
-            time.sleep(INTER_STEP_DELAY_SECONDS)
-
-            # ETAPA 1: Análise do Lead
-            current_processing_step_name = "Análise do Lead"
-            print(f"--- {current_processing_step_name} ---")
-            analise = gerar_analise_lead(lead_data_str_harvester, dados_enriquecidos, meu_produto_ou_servico)
-            lead_output["analise_do_lead"] = analise
-            if analise.startswith("Erro:"): raise ValueError(f"Falha na {current_processing_step_name}. {analise}")
-            print(f"  Resultado (início): {truncate_text(analise, 100)}...")
-            time.sleep(INTER_STEP_DELAY_SECONDS)
-
-            # ETAPA 2: Criação da Persona
-            current_processing_step_name = "Criação da Persona"
-            print(f"--- {current_processing_step_name} ---")
-            persona_criada = criar_persona(analise, meu_produto_ou_servico, current_lead_url)
-            lead_output["persona_desenvolvida"] = persona_criada
-            if persona_criada.startswith("Erro:"): raise ValueError(f"Falha na {current_processing_step_name}. {persona_criada}")
-            print(f"  Resultado (início): {truncate_text(persona_criada, 100)}...")
-            # Extrair nome fictício da persona para usar na mensagem, se possível
-            persona_nome_ficticio_match = re.search(r"Nome fictício:\s*([^\n]+)", persona_criada, re.IGNORECASE)
-            persona_nome_ficticio = persona_nome_ficticio_match.group(1).strip() if persona_nome_ficticio_match else ""
-            time.sleep(INTER_STEP_DELAY_SECONDS)
-
-            # ETAPA 3: Aprofundamento Pontos de Dor
-            current_processing_step_name = "Aprofundamento Pontos de Dor"
-            print(f"--- {current_processing_step_name} ---")
-            dores = aprofundar_pontos_de_dor(analise, persona_criada, meu_produto_ou_servico, company_name_guess)
-            lead_output["aprofundamento_pontos_de_dor"] = dores
-            if dores.startswith("Erro:"): raise ValueError(f"Falha na {current_processing_step_name}. {dores}")
-            print(f"  Resultado (início): {truncate_text(dores, 100)}...")
-            time.sleep(INTER_STEP_DELAY_SECONDS)
-
-            # ETAPA 4: Qualificação do Lead
-            current_processing_step_name = "Qualificação do Lead"
-            print(f"--- {current_processing_step_name} ---")
-            qualificacao = agente_qualificacao_lead(analise, persona_criada, dores, meu_produto_ou_servico)
-            lead_output["qualificacao_do_lead"] = qualificacao
-            if qualificacao.startswith("Erro:"): raise ValueError(f"Falha na {current_processing_step_name}. {qualificacao}")
-            print(f"  Resultado: {truncate_text(qualificacao, 100)}...")
-            time.sleep(INTER_STEP_DELAY_SECONDS)
-
-            # ETAPA 5: Identificação de Concorrentes
-            current_processing_step_name = "Identificação de Concorrentes"
-            print(f"--- {current_processing_step_name} ---")
-            concorrentes = agente_identificacao_concorrentes(texto_extraido_inicial, meu_produto_ou_servico, meus_concorrentes_str)
-            lead_output["concorrentes_ou_solucoes_mencionadas"] = concorrentes
-            if concorrentes.startswith("Erro:"): raise ValueError(f"Falha na {current_processing_step_name}. {concorrentes}")
-            print(f"  Resultado: {truncate_text(concorrentes, 100)}...")
-            time.sleep(INTER_STEP_DELAY_SECONDS)
-
-            # ETAPA 6: Perguntas Estratégicas de Descoberta
-            current_processing_step_name = "Perguntas Estratégicas de Descoberta"
-            print(f"--- {current_processing_step_name} ---")
-            perg_estrategicas = agente_gerador_perguntas_estrategicas(analise, persona_criada, dores)
-            lead_output["perguntas_estrategicas_descoberta"] = perg_estrategicas
-            if perg_estrategicas.startswith("Erro:"): raise ValueError(f"Falha na {current_processing_step_name}. {perg_estrategicas}")
-            print(f"  Resultado (início): {truncate_text(perg_estrategicas, 100)}...")
-            time.sleep(INTER_STEP_DELAY_SECONDS)
-
-            # ETAPA 7: Identificação de Gatilhos de Compra
-            current_processing_step_name = "Identificação de Gatilhos de Compra"
-            print(f"--- {current_processing_step_name} ---")
-            gatilhos = agente_identificacao_gatilhos_compra(lead_data_str_harvester, dados_enriquecidos, meu_produto_ou_servico)
-            lead_output["gatilhos_e_eventos_relevantes"] = gatilhos
-            if gatilhos.startswith("Erro:"): raise ValueError(f"Falha na {current_processing_step_name}. {gatilhos}")
-            print(f"  Resultado: {truncate_text(gatilhos, 100)}...")
-            time.sleep(INTER_STEP_DELAY_SECONDS)
-
-            # ETAPA 8: Customizar Propostas de Valor
-            current_processing_step_name = "Customização Propostas de Valor"
-            print(f"--- {current_processing_step_name} ---")
-            propostas_valor = customizar_proposta_de_valor(analise, persona_criada, dores, gatilhos, meu_produto_ou_servico, company_name_guess)
-            lead_output["propostas_de_valor_customizadas"] = propostas_valor
-            if propostas_valor.startswith("Erro:"): raise ValueError(f"Falha na {current_processing_step_name}. {propostas_valor}")
-            print(f"  Resultado (início): {truncate_text(propostas_valor, 100)}...")
-            time.sleep(INTER_STEP_DELAY_SECONDS)
-
-            # Construir sumário consolidado para agentes ToT
-            sumario_lead_para_tot = json.dumps({k: truncate_text(str(v), 1000) for k, v in lead_output.items() if v != "Não processado"}, ensure_ascii=False, indent=2)
-
-            # ETAPA 9: ToT - Geração de Estratégias
-            current_processing_step_name = "ToT - Geração de Estratégias"
-            print(f"--- {current_processing_step_name} ---")
-            estrategias_tot = agente_gerador_estrategias_abordagem_tot(sumario_lead_para_tot, meu_produto_ou_servico)
-            lead_output["estrategias_de_abordagem_propostas_tot"] = estrategias_tot
-            if estrategias_tot.startswith("Erro:"): raise ValueError(f"Falha na {current_processing_step_name}. {estrategias_tot}")
-            print(f"  Resultado (início): {truncate_text(estrategias_tot, 100)}...")
-            time.sleep(INTER_STEP_DELAY_SECONDS)
-
-            # ETAPA 10: ToT - Avaliação de Estratégias
-            current_processing_step_name = "ToT - Avaliação de Estratégias"
-            print(f"--- {current_processing_step_name} ---")
-            avaliacao_estrategias_tot = agente_avaliador_estrategias_tot(estrategias_tot, sumario_lead_para_tot)
-            lead_output["avaliacao_das_estrategias_tot"] = avaliacao_estrategias_tot
-            if avaliacao_estrategias_tot.startswith("Erro:"): raise ValueError(f"Falha na {current_processing_step_name}. {avaliacao_estrategias_tot}")
-            print(f"  Resultado (início): {truncate_text(avaliacao_estrategias_tot, 100)}...")
-            time.sleep(INTER_STEP_DELAY_SECONDS)
-
-            # ETAPA 11: ToT - Síntese do Plano de Ação Final
-            current_processing_step_name = "ToT - Síntese Plano de Ação Final"
-            print(f"--- {current_processing_step_name} ---")
-            plano_acao_final_tot = agente_sintetizador_plano_acao_final_tot(avaliacao_estrategias_tot, estrategias_tot, sumario_lead_para_tot)
-            lead_output["plano_de_acao_final_tot"] = plano_acao_final_tot
-            if plano_acao_final_tot.startswith("Erro:"): raise ValueError(f"Falha na {current_processing_step_name}. {plano_acao_final_tot}")
-            print(f"  Resultado (início): {truncate_text(plano_acao_final_tot, 100)}...")
-            time.sleep(INTER_STEP_DELAY_SECONDS)
-
-            # ETAPA 12: Plano de Abordagem Detalhado
-            current_processing_step_name = "Plano de Abordagem Detalhado"
-            print(f"--- {current_processing_step_name} ---")
-            plano_abordagem_det = desenvolver_plano_abordagem_detalhado(analise, persona_criada, dores, plano_acao_final_tot, meu_produto_ou_servico, current_lead_url)
-            lead_output["plano_de_abordagem_detalhado"] = plano_abordagem_det
-            if plano_abordagem_det.startswith("Erro:"): raise ValueError(f"Falha na {current_processing_step_name}. {plano_abordagem_det}")
-            print(f"  Resultado (início): {truncate_text(plano_abordagem_det, 100)}...")
-            time.sleep(INTER_STEP_DELAY_SECONDS)
-
-            # ETAPA 13: Elaboração de Respostas a Objeções
-            current_processing_step_name = "Elaboração Respostas a Objeções"
-            print(f"--- {current_processing_step_name} ---")
-            respostas_obj = elaborar_respostas_objecoes(plano_abordagem_det, persona_criada, meu_produto_ou_servico, company_name_guess)
-            lead_output["elaboracao_respostas_objecoes"] = respostas_obj
-            if respostas_obj.startswith("Erro:"): raise ValueError(f"Falha na {current_processing_step_name}. {respostas_obj}")
-            print(f"  Resultado (início): {truncate_text(respostas_obj, 100)}...")
-            time.sleep(INTER_STEP_DELAY_SECONDS)
-
-            # ETAPA 14: Criação da Mensagem Personalizada
-            current_processing_step_name = "Criação Mensagem Personalizada"
-            print(f"--- {current_processing_step_name} ---")
-            mensagem = criar_mensagem_personalizada(plano_acao_final_tot, propostas_valor, contatos, meu_produto_ou_servico, current_lead_url, company_name_guess, persona_nome_ficticio)
-            lead_output["mensagem_personalizada_gerada"] = mensagem
-            if mensagem.startswith("Erro:"): raise ValueError(f"Falha na {current_processing_step_name}. {mensagem}")
-            print(f"  Resultado (início): {truncate_text(mensagem, 100)}...")
-            time.sleep(INTER_STEP_DELAY_SECONDS)
-
-            # ETAPA 15: Briefing Interno
-            current_processing_step_name = "Briefing Interno"
-            print(f"--- {current_processing_step_name} ---")
-            briefing = agente_sumarizador_briefing_interno(lead_output) # Passa todo o lead_output
-            lead_output["briefing_interno_lead"] = briefing
-            if briefing.startswith("Erro:"): raise ValueError(f"Falha na {current_processing_step_name}. {briefing}")
-            print(f"  Resultado (início): {truncate_text(briefing, 100)}...")
-
-            lead_output["processing_status"] = "SUCCESS"
-
-        except ValueError as ve:
-            print(f"FALHA na ETAPA '{current_processing_step_name}' para o lead {current_lead_url}: {ve}")
-            lead_output["processing_status"] = f"FAILED_STEP_{current_processing_step_name.replace(' ', '_')}"
-        except Exception as e_main_loop:
-            print(f"ERRO INESPERADO na ETAPA '{current_processing_step_name}' para o lead {current_lead_url}: {e_main_loop}")
-            traceback.print_exc()
-            lead_output["processing_status"] = f"UNEXPECTED_ERROR_STEP_{current_processing_step_name.replace(' ', '_')}"
-
-        all_leads_processed_data.append(lead_output)
-        lead_end_time = time.time()
-        print(f"\n--- Processamento para o lead {current_lead_url} finalizado com status: {lead_output['processing_status']} (Tempo: {lead_end_time - lead_start_time:.2f}s) ---")
-        if i < total_leads_input - 1: # Não dormir após o último lead
-            time.sleep(INTER_LEAD_PROCESSING_DELAY_SECONDS)
-
-
-    # Salvar todos os resultados
-    timestamp_str = datetime.datetime.now().strftime('%Y%m%d_%H%M%S')
-    output_filename = f"analyzed_leads_output_{MODEL_NAME.replace('.', '_').replace('-', '_')}_{timestamp_str}.json"
-    output_filepath = os.path.join(OUTPUT_FOLDER, output_filename)
-    try:
-        final_output_data = {
-            "processing_metadata": {
-                "timestamp": datetime.datetime.now().isoformat(),
-                "model_used_requested": MODEL_NAME,
-                "model_actually_used_comment": f"A API tentou usar '{MODEL_NAME}'. Se houver falhas, verifique a disponibilidade deste modelo. Considere 'gemini-1.5-flash-latest' como alternativa.",
-                "original_query_from_json": original_query_info,
-                "product_service_offered": meu_produto_ou_servico,
-                "total_leads_in_input_file": total_leads_input,
-                "total_leads_processed_attempted": len(all_leads_processed_data),
-                "successful_leads_fully_processed": sum(1 for lead in all_leads_processed_data if lead.get("processing_status") == "SUCCESS"),
-                "partially_failed_leads": sum(1 for lead in all_leads_processed_data if "FAILED_STEP_" in lead.get("processing_status", "") or "UNEXPECTED_ERROR_STEP_" in lead.get("processing_status", "")),
-                "invalid_lead_data_items": sum(1 for lead in all_leads_processed_data if lead.get("processing_status") == "INVALID_LEAD_DATA_FORMAT"),
-            },
-            "processed_leads_details": all_leads_processed_data
-        }
-        with open(output_filepath, 'w', encoding='utf-8') as f_out:
-            json.dump(final_output_data, f_out, indent=2, ensure_ascii=False)
-        print(f"\n\nProcessamento concluído. Resultados salvos em '{output_filepath}'")
-    except Exception as e:
-        print(f"Erro crítico ao salvar o arquivo de saída '{output_filepath}': {e}")
-        traceback.print_exc()
-    finally:
-        end_time_script = time.time()
-<<<<<<< HEAD
-        print(f"Tempo total de execução do script: {end_time_script - start_time_script:.2f} segundos.")
-
-=======
-        print(f"Tempo total de execução do script: {end_time_script - start_time_script:.2f} segundos.")
->>>>>>> 92617237
+import os
+import json
+from dotenv import load_dotenv
+import google.generativeai as genai
+import time
+import requests # Para Tavily API
+import traceback # Para melhor log de erros
+import re
+import datetime
+# Carregar variáveis de ambiente do arquivo .env
+load_dotenv()
+
+# --- Configurações Globais ---
+MAX_API_RETRIES = 3
+API_RETRY_DELAY_SECONDS = 10 # Aumentado devido a muitas chamadas
+INTER_STEP_DELAY_SECONDS = 2.5 # Delay entre sub-passos para um mesmo lead
+INTER_LEAD_PROCESSING_DELAY_SECONDS = 7 # Delay entre processamento de leads diferentes
+OUTPUT_FOLDER = "analysis_output_with_enrichment" # Nome da pasta de saída
+
+# !!! ATENÇÃO: NOME DO MODELO EXIGIDO PELO USUÁRIO !!!
+MODEL_NAME = "gemini-2.0-flash"
+
+# Configurações Tavily
+TAVILY_API_KEY = os.getenv("TAVILY_API_KEY")
+TAVILY_SEARCH_DEPTH = "basic"
+TAVILY_MAX_RESULTS_PER_QUERY = 2
+TAVILY_TOTAL_QUERIES_PER_LEAD = 3
+GEMINI_TEXT_INPUT_TRUNCATE_CHARS = 15000 # Para evitar prompts excessivamente longos
+
+# --- Configuração do Modelo Gemini ---
+model = None # Inicializa model como None
+try:
+    GEMINI_API_KEY = os.getenv("GEMINI_API_KEY") or os.getenv("GOOGLE_API_KEY")
+    if not GEMINI_API_KEY:
+        raise ValueError("API Key do Gemini (GEMINI_API_KEY ou GOOGLE_API_KEY) não encontrada nas variáveis de ambiente.")
+
+    genai.configure(api_key=GEMINI_API_KEY)
+
+    generation_config = {
+        "temperature": 0.55, # Mais focado
+        "top_p": 0.85,
+        "top_k": 20,
+    }
+
+    safety_settings = [
+        {"category": "HARM_CATEGORY_HARASSMENT", "threshold": "BLOCK_MEDIUM_AND_ABOVE"},
+        {"category": "HARM_CATEGORY_HATE_SPEECH", "threshold": "BLOCK_MEDIUM_AND_ABOVE"},
+        {"category": "HARM_CATEGORY_SEXUALLY_EXPLICIT", "threshold": "BLOCK_MEDIUM_AND_ABOVE"},
+        {"category": "HARM_CATEGORY_DANGEROUS_CONTENT", "threshold": "BLOCK_MEDIUM_AND_ABOVE"},
+    ]
+
+    print(f"--- ATENÇÃO: Tentando configurar o modelo '{MODEL_NAME}' conforme solicitado. ---")
+    print("--- Se ocorrerem erros relacionados ao nome do modelo, considere usar 'gemini-1.5-flash-latest'. ---")
+    model = genai.GenerativeModel(
+        model_name=MODEL_NAME,
+        generation_config=generation_config,
+        safety_settings=safety_settings
+    )
+    print(f"Modelo Gemini '{MODEL_NAME}' configurado com sucesso (ou a tentativa de configuração foi enviada).")
+
+except Exception as e:
+    print(f"Erro crítico ao inicializar o modelo Gemini '{MODEL_NAME}': {e}")
+    print("Por favor, verifique se o nome do modelo está correto e se a API Key é válida.")
+    print("Considere usar 'gemini-1.5-flash-latest' se o problema persistir com o nome do modelo atual.")
+    # Não saímos, mas `model` permanecerá None, e as chamadas falharão graciosamente.
+
+if not TAVILY_API_KEY:
+    print("AVISO: TAVILY_API_KEY não encontrada. O enriquecimento de dados com Tavily será pulado.")
+
+os.makedirs(OUTPUT_FOLDER, exist_ok=True)
+
+# --- Funções Auxiliares ---
+def truncate_text(text: str, max_chars: int = GEMINI_TEXT_INPUT_TRUNCATE_CHARS) -> str:
+    """Trunca o texto para um número máximo de caracteres, se necessário."""
+    return text[:max_chars] if text and len(text) > max_chars else text
+
+# --- Funções da API Tavily ---
+def search_with_tavily(query: str, search_depth: str = TAVILY_SEARCH_DEPTH, max_results: int = TAVILY_MAX_RESULTS_PER_QUERY) -> list[dict]:
+    if not TAVILY_API_KEY:
+        # print("  [Tavily] API Key não configurada. Pulando pesquisa.") # Logado uma vez no início
+        return []
+    print(f"  [Tavily] Pesquisando por: '{query}' (depth: {search_depth}, max_results: {max_results})")
+    try:
+        response = requests.post(
+            "https://api.tavily.com/search",
+            json={
+                "api_key": TAVILY_API_KEY,
+                "query": query,
+                "search_depth": search_depth,
+                "include_answer": False,
+                "max_results": max_results
+            },
+            timeout=20 # Timeout para a requisição Tavily
+        )
+        response.raise_for_status() # Levanta um erro para status HTTP 4xx/5xx
+        results = response.json().get("results", [])
+        print(f"  [Tavily] Encontrados {len(results)} resultados.")
+        return results
+    except requests.exceptions.RequestException as e:
+        print(f"  [Tavily] Erro na API Tavily: {e}")
+        return []
+    except Exception as e_tav:
+        print(f"  [Tavily] Erro inesperado com Tavily: {e_tav}")
+        return []
+
+# --- Função Principal de Chamada à API Gemini (para texto) ---
+def call_gemini_api_text_analyzer(prompt: str, agent_name: str, max_retries=MAX_API_RETRIES, delay_seconds=API_RETRY_DELAY_SECONDS) -> str:
+    if not model: # Verifica se o modelo foi inicializado
+        return f"Erro: Modelo Gemini '{MODEL_NAME}' não foi inicializado corretamente."
+
+    # print(f"\n--- Agente '{agent_name}' iniciando... ---")
+    # print(f"Prompt (primeiros 150 chars): {truncate_text(prompt, 150)}...")
+    for attempt in range(max_retries):
+        try:
+            # Truncar o prompt aqui também, se necessário, antes de enviar
+            # Embora seja melhor truncar os componentes do prompt antes de montá-lo.
+            response = model.generate_content(truncate_text(prompt, GEMINI_TEXT_INPUT_TRUNCATE_CHARS * 2)) # Um pouco mais de margem
+
+            if response.candidates and response.candidates[0].content and response.candidates[0].content.parts:
+                return response.candidates[0].content.parts[0].text
+            elif hasattr(response, 'prompt_feedback') and response.prompt_feedback and response.prompt_feedback.block_reason:
+                error_message = f"Geração bloqueada para o agente '{agent_name}'. Feedback: {response.prompt_feedback.block_reason_message or response.prompt_feedback.block_reason}"
+                print(f"Erro Gemini: {error_message}")
+                if attempt < max_retries - 1:
+                    print(f"Tentando novamente em {delay_seconds} segundos...")
+                    time.sleep(delay_seconds)
+                else:
+                    return f"Erro: {error_message}"
+            else:
+                error_message = f"Resposta vazia ou inesperada do modelo para o agente '{agent_name}' após {attempt + 1} tentativas."
+                print(f"Erro Gemini: {error_message}")
+                if attempt < max_retries - 1:
+                    print(f"Tentando novamente em {delay_seconds} segundos...")
+                    time.sleep(delay_seconds)
+                else:
+                    return f"Erro: {error_message}"
+        except Exception as e:
+            print(f"Erro ao chamar a API Gemini para o agente '{agent_name}' (Tentativa {attempt + 1}/{max_retries}): {e}")
+            if "429" in str(e) or "rate limit" in str(e).lower() or \
+               "resource has been exhausted" in str(e).lower() or "503" in str(e) or \
+               "model is overloaded" in str(e).lower():
+                wait_time = delay_seconds * (2 ** attempt) # Exponential backoff
+                print(f"Rate limit/recurso esgotado/serviço indisponível. Aguardando {wait_time} segundos antes de tentar novamente...")
+                time.sleep(wait_time)
+            elif attempt < max_retries - 1:
+                print(f"Tentando novamente em {delay_seconds} segundos...")
+                time.sleep(delay_seconds)
+            else:
+                return f"Erro: Falha ao chamar a API Gemini para o agente '{agent_name}' após {max_retries} tentativas: {e}"
+    return f"Erro: Falha catastrófica ao obter resposta da API Gemini para o agente '{agent_name}'."
+
+
+# --- Implementação dos Agentes ---
+
+def agente_enriquecimento_tavily(company_name: str, texto_extraido_inicial: str) -> str:
+    agent_name = "Coletor de Inteligência Adicional (Tavily)"
+    if not TAVILY_API_KEY:
+        return "Enriquecimento com Tavily pulado: API Key não fornecida."
+
+    # Condição para enriquecimento (exemplo: texto curto ou com falha)
+    necessita_enriquecimento = not texto_extraido_inicial or \
+                               "FALHA NA EXTRAÇÃO" in texto_extraido_inicial or \
+                               len(texto_extraido_inicial) < 700 # Limiar ajustável
+
+    if not necessita_enriquecimento:
+        return "Enriquecimento com Tavily não foi considerado necessário com base nos dados iniciais."
+
+    print(f"  [{agent_name}] Dados iniciais insuficientes para '{company_name}'. Buscando com Tavily...")
+    queries_tavily = [
+        f"{company_name} notícias recentes",
+        f"{company_name} sobre nós",
+        f"principais produtos e serviços {company_name}",
+        f"setor de atuação {company_name}"
+    ][:TAVILY_TOTAL_QUERIES_PER_LEAD] # Limita o número de queries
+
+    all_tavily_content_parts = []
+    for q_tav in queries_tavily:
+        tavily_results = search_with_tavily(q_tav)
+        for res_tav in tavily_results:
+            content_part = f"Fonte: {res_tav.get('url', 'N/A')}\nTítulo: {res_tav.get('title', 'N/A')}\nConteúdo: {truncate_text(res_tav.get('content', 'N/A'), 1000)}"
+            all_tavily_content_parts.append(content_part)
+        time.sleep(0.5) # Pequena pausa entre queries Tavily
+
+    if not all_tavily_content_parts:
+        return "Enriquecimento com Tavily tentado, mas não retornou resultados."
+
+    texto_coletado_da_tavily = "\n\n---\n\n".join(all_tavily_content_parts)
+
+    # Agora, usamos Gemini para resumir os dados da Tavily
+    summarizer_agent_name = "Sumarizador de Inteligência de Mercado (Pós-Tavily)"
+    prompt_sumarizacao_tavily = f"""
+    Você é um {summarizer_agent_name}.
+    As seguintes informações foram coletadas através de uma pesquisa na web (via API Tavily) sobre a empresa "{company_name}":
+    --- INÍCIO DADOS TAVILY ---
+    {truncate_text(texto_coletado_da_tavily, GEMINI_TEXT_INPUT_TRUNCATE_CHARS - 500)}
+    --- FIM DADOS TAVILY ---
+
+    Com base EXCLUSIVAMENTE nestas informações da Tavily, resuma os 2-3 pontos mais relevantes que complementam o nosso conhecimento sobre a empresa "{company_name}".
+    Foque em:
+    1. Notícias recentes ou desenvolvimentos importantes.
+    2. Informações chave sobre seus produtos/serviços ou mercado.
+    3. Qualquer menção a desafios ou iniciativas estratégicas.
+
+    Se os dados da Tavily forem escassos ou irrelevantes, indique "Dados da Tavily não forneceram insights adicionais significativos."
+    Formato da Saída: Um breve resumo em bullet points ou um parágrafo conciso.
+    """
+    return call_gemini_api_text_analyzer(prompt_sumarizacao_tavily, summarizer_agent_name)
+
+
+def agente_extracao_contatos(texto_extraido_lead: str, company_name: str, produto_servico_ofertado: str) -> dict:
+    agent_name = "Detetive de Contatos Digitais"
+    prompt = f"""
+    Você é um {agent_name}. Sua tarefa é analisar o texto fornecido, que foi extraído do site de uma empresa ({company_name}), para encontrar informações de contato.
+
+    Texto para Análise (primeiros {GEMINI_TEXT_INPUT_TRUNCATE_CHARS} caracteres):
+    ```
+    {truncate_text(texto_extraido_lead)}
+    ```
+
+    Procure por:
+    1. Endereços de e-mail (ex: contato@empresa.com, vendas@empresa.com). Priorize e-mails genéricos da empresa ou de departamentos relevantes para "{produto_servico_ofertado}". Evite e-mails pessoais se não parecerem ser de contato profissional. Liste no máximo 3 e-mails.
+    2. Links de perfis do Instagram (URLs completas, ex: https://www.instagram.com/nomeempresa). Liste no máximo 2 perfis.
+
+    Formato da Saída Esperada (JSON VÁLIDO E SOMENTE O JSON):
+    {{
+      "emails_encontrados": ["email1@example.com", "email2@example.com"],
+      "instagram_perfis_encontrados": ["https://instagram.com/perfil1"],
+      "sugestao_pesquisa_tavily": "Se nenhum contato direto for encontrado, ou para mais opções, pesquise na Tavily por: '[{company_name} contato]' ou '[{company_name} Instagram oficial]'."
+    }}
+    Se nenhum e-mail for encontrado, retorne uma lista vazia para "emails_encontrados".
+    Se nenhum perfil do Instagram for encontrado, retorne uma lista vazia para "instagram_perfis_encontrados".
+    A "sugestao_pesquisa_tavily" deve ser sempre incluída.
+    Retorne APENAS o objeto JSON, sem nenhum texto adicional antes ou depois.
+    """
+    response_text = call_gemini_api_text_analyzer(prompt, agent_name)
+    default_response = {
+        "emails_encontrados": [],
+        "instagram_perfis_encontrados": [],
+        "sugestao_pesquisa_tavily": f"Pesquisar Tavily por: '{company_name} contato' ou '{company_name} Instagram oficial'."
+    }
+    if response_text.startswith("Erro:"):
+        print(f"  [{agent_name}] Erro ao obter resposta: {response_text}")
+        return default_response
+
+    try:
+        # Tentar limpar a resposta para extrair apenas o JSON
+        match = re.search(r'\{.*\}', response_text, re.DOTALL)
+        if match:
+            json_str = match.group(0)
+            parsed_json = json.loads(json_str)
+            # Validar estrutura básica
+            if "emails_encontrados" in parsed_json and "instagram_perfis_encontrados" in parsed_json:
+                return parsed_json
+            else:
+                print(f"  [{agent_name}] JSON retornado não tem a estrutura esperada. Resposta: {response_text}")
+                return default_response
+        else:
+            print(f"  [{agent_name}] Não foi possível encontrar um objeto JSON na resposta. Resposta: {response_text}")
+            return default_response
+    except json.JSONDecodeError:
+        print(f"  [{agent_name}] Falha ao decodificar JSON da resposta. Resposta: {response_text}")
+        return default_response
+    except Exception as e:
+        print(f"  [{agent_name}] Erro inesperado ao processar resposta: {e}. Resposta: {response_text}")
+        return default_response
+
+
+# Funções de agentes já existentes (gerar_analise_lead, criar_persona, etc.)
+# Adaptadas para usar truncate_text nos inputs maiores.
+
+def gerar_analise_lead(lead_data_str: str, dados_enriquecidos: str, seu_produto_ou_servico: str) -> str:
+    agent_name = "Analista de Leads Sênior"
+    prompt = f"""
+    Você é um {agent_name}.
+    Sua tarefa é analisar profundamente os dados de um lead para identificar suas principais atividades, setor, desafios potenciais e oportunidades de negócio relevantes para um produto/serviço específico.
+
+    Produto/Serviço a ser considerado: "{seu_produto_ou_servico}"
+
+    Dados do Lead (extraídos do site):
+    ```json
+    {truncate_text(lead_data_str, 8000)}
+    ```
+
+    Dados Adicionais de Enriquecimento (se disponíveis):
+    ```
+    {truncate_text(dados_enriquecidos, 4000)}
+    ```
+
+    Com base em TODOS os dados fornecidos e no produto/serviço em foco, por favor, forneça:
+    1. Setor de atuação da empresa.
+    2. Principais serviços/produtos oferecidos pela empresa.
+    3. Notícias recentes ou atividades importantes mencionadas. Se "ANÁLISE DA IMAGEM PELA IA" for mencionado nos dados do lead, resuma.
+    4. Desafios ou necessidades potenciais INICIAIS.
+    5. Informações sobre tamanho da empresa, cultura, valores.
+    6. Diagnóstico geral e como "{seu_produto_ou_servico}" poderia se encaixar.
+
+    Formato da Saída: Relatório detalhado. Se "FALHA NA EXTRAÇÃO..." nos dados do lead, indique e baseie-se mais nos dados de busca e enriquecimento.
+    Se informação não disponível, indique "Informação não disponível".
+    """
+    return call_gemini_api_text_analyzer(prompt, agent_name)
+
+def criar_persona(analise_lead: str, seu_produto_ou_servico: str, url_lead: str) -> str:
+    agent_name = "Especialista em Desenvolvimento de Personas B2B"
+    prompt = f"""
+    Você é um {agent_name}. Crie uma persona detalhada do tomador de decisão na empresa (URL: {url_lead}), baseada na análise e no produto/serviço.
+
+    Produto/Serviço: "{seu_produto_ou_servico}"
+
+    Análise do Lead:
+    ```
+    {truncate_text(analise_lead)}
+    ```
+    Inclua:
+    1. Nome fictício e Cargo provável.
+    2. Responsabilidades e metas.
+    3. Desafios e dores (conforme análise).
+    4. Motivações e o que buscam.
+    5. Como "{seu_produto_ou_servico}" os ajudaria.
+
+    Formato: Perfil detalhado. Se análise insuficiente, indique especulação.
+    """
+    return call_gemini_api_text_analyzer(prompt, f"{agent_name} para {url_lead}")
+
+def aprofundar_pontos_de_dor(analise_lead: str, persona: str, seu_produto_ou_servico: str, nome_empresa_lead: str) -> str:
+    agent_name = "Especialista em Diagnóstico de Dores Empresariais"
+    prompt = f"""
+    Você é um {agent_name}. Aprofunde os pontos de dor para "{nome_empresa_lead}" (persona e produto: "{seu_produto_ou_servico}").
+
+    Análise do Lead:
+    ```
+    {truncate_text(analise_lead)}
+    ```
+    Persona:
+    ```
+    {truncate_text(persona)}
+    ```
+    Para 3-5 dores:
+    1. Descrição detalhada.
+    2. Impacto negativo nos negócios.
+    3. Como "{seu_produto_ou_servico}" alivia/resolve.
+    4. Pergunta investigativa chave.
+
+    Formato: Lista detalhada. Se insuficiente, use dores genéricas do setor.
+    """
+    return call_gemini_api_text_analyzer(prompt, f"{agent_name} para {nome_empresa_lead}")
+
+# --- Novos Agentes Adicionais ---
+
+def agente_qualificacao_lead(analise_lead: str, persona: str, dores_aprofundadas: str, produto_servico: str) -> str:
+    agent_name = "Especialista em Qualificação de Leads"
+    prompt = f"""
+    Você é um {agent_name}.
+    Análise do Lead:
+    ```
+    {truncate_text(analise_lead)}
+    ```
+    Persona:
+    ```
+    {truncate_text(persona)}
+    ```
+    Dores Aprofundadas:
+    ```
+    {truncate_text(dores_aprofundadas)}
+    ```
+    Produto/Serviço Oferecido: "{produto_servico}"
+
+    Com base nestes insights, avalie o quão qualificado este lead parece ser.
+    Forneça uma classificação (Ex: Alto Potencial, Potencial Médio, Baixo Potencial, Não se Encaixa Claramente)
+    e uma breve justificativa (2-3 pontos principais) para sua avaliação, considerando o alinhamento dos desafios da empresa com os benefícios da solução.
+    """
+    return call_gemini_api_text_analyzer(prompt, agent_name)
+
+def agente_identificacao_concorrentes(texto_extraido_lead: str, produto_servico: str, lista_seus_concorrentes_str: str = "") -> str:
+    agent_name = "Analista de Inteligência Competitiva"
+    prompt = f"""
+    Você é um {agent_name}. Analise o seguinte texto extraído do site de uma empresa.
+    Texto do Site (primeiros {GEMINI_TEXT_INPUT_TRUNCATE_CHARS} caracteres):
+    ```
+    {truncate_text(texto_extraido_lead)}
+    ```
+    Nosso Produto/Serviço: "{produto_servico}"
+    Nossos Concorrentes Conhecidos (se houver): {lista_seus_concorrentes_str if lista_seus_concorrentes_str else "Nenhum listado"}
+
+    Identifique:
+    1. Quaisquer menções diretas a empresas que são concorrentes de "{produto_servico}" (incluindo os listados, se houver).
+    2. Menções a tipos de soluções, ferramentas ou abordagens que a empresa do lead já possa estar utilizando para resolver os problemas que "{produto_servico}" aborda.
+
+    Liste as menções encontradas ou indique "Nenhuma menção clara a concorrentes diretos ou soluções alternativas foi encontrada no texto fornecido."
+    """
+    return call_gemini_api_text_analyzer(prompt, agent_name)
+
+def agente_gerador_perguntas_estrategicas(analise_lead: str, persona: str, dores_aprofundadas: str) -> str:
+    agent_name = "Coach de Vendas Consultivas (Perguntas de Descoberta)"
+    prompt = f"""
+    Você é um {agent_name}.
+    Análise do Lead:
+    ```
+    {truncate_text(analise_lead)}
+    ```
+    Persona:
+    ```
+    {truncate_text(persona)}
+    ```
+    Dores Aprofundadas (contém perguntas investigativas):
+    ```
+    {truncate_text(dores_aprofundadas)}
+    ```
+    Formule 2-3 perguntas estratégicas e ABERTAS adicionais para uma primeira ligação de descoberta.
+    Estas perguntas devem ir ALÉM da simples confirmação de dor (já cobertas nas "Dores Aprofundadas") e buscar entender:
+    - Objetivos de negócio mais amplos do lead/empresa.
+    - Como eles tomam decisões sobre novas soluções.
+    - O impacto e resultados que eles esperam de uma solução como a que poderia ser oferecida.
+    - Seus processos atuais relacionados ao problema.
+    Não repita perguntas que provavelmente já estão na seção de "Dores Aprofundadas".
+    """
+    return call_gemini_api_text_analyzer(prompt, agent_name)
+
+def agente_identificacao_gatilhos_compra(lead_data_str: str, dados_enriquecidos: str, produto_servico: str) -> str:
+    agent_name = "Analista de Sinais de Mercado (Gatilhos de Compra)"
+    prompt = f"""
+    Você é um {agent_name}. Analise os dados da empresa.
+    Dados do Lead (extraídos do site e Google Search):
+    ```json
+    {truncate_text(lead_data_str, 8000)}
+    ```
+    Dados Adicionais de Enriquecimento (Tavily, se disponíveis):
+    ```
+    {truncate_text(dados_enriquecidos, 4000)}
+    ```
+    Nosso Produto/Serviço: "{produto_servico}"
+
+    Procure por 'gatilhos de compra' ou eventos recentes (últimos 6-12 meses, se a data for inferível) como:
+    - Novas contratações em posições chave (C-level, diretores de áreas relevantes para "{produto_servico}").
+    - Anúncios de expansão, fusões, aquisições.
+    - Lançamento de novos produtos/serviços pela empresa do lead.
+    - Recebimento de investimento.
+    - Participação em grandes eventos do setor (como palestrante ou expositor).
+    - Menções explícitas a desafios estratégicos ou iniciativas de transformação que "{produto_servico}" pode auxiliar.
+
+    Liste os 2-3 eventos/sinais mais relevantes encontrados e explique brevemente por que podem ser significativos para uma abordagem com "{produto_servico}".
+    Se nenhum gatilho claro for encontrado, indique "Nenhum gatilho de compra óbvio identificado nos dados fornecidos."
+    """
+    return call_gemini_api_text_analyzer(prompt, agent_name)
+
+# --- Agentes para Simulação ToT (Plano de Ação) ---
+def agente_gerador_estrategias_abordagem_tot(sumario_lead_completo: str, produto_servico: str) -> str:
+    agent_name = "Planejador Estratégico de Vendas (ToT - Geração de Opções)"
+    prompt = f"""
+    Você é um {agent_name}. Objetivo: gerar MÚLTIPLAS E DISTINTAS estratégias de alto nível para iniciar um contato comercial com o lead, visando apresentar "{produto_servico}".
+
+    Sumário Consolidado do Lead:
+    ```
+    {truncate_text(sumario_lead_completo, GEMINI_TEXT_INPUT_TRUNCATE_CHARS - 500)}
+    ```
+
+    Gere 2 a 3 opções de estratégias de abordagem. Para cada estratégia:
+    1. Nome curto e descritivo.
+    2. Racional principal (1-2 frases).
+    3. Canal principal sugerido.
+    4. Gancho/ponto de partida principal da conversa.
+
+    Exemplo de Formato para UMA estratégia:
+    --- ESTRATÉGIA 1 ---
+    Nome: [Nome da Estratégia 1]
+    Racional: [Racional da Estratégia 1]
+    Canal Principal: [Canal]
+    Gancho Inicial: [Gancho]
+
+    Seja criativo e considere diferentes ângulos.
+    """
+    return call_gemini_api_text_analyzer(prompt, agent_name)
+
+def agente_avaliador_estrategias_tot(estrategias_propostas_texto: str, sumario_lead_completo: str) -> str:
+    agent_name = "Analista Crítico de Vendas (ToT - Avaliação de Opções)"
+    prompt = f"""
+    Você é um {agent_name}. Avalie criticamente as estratégias de abordagem propostas.
+
+    Sumário Consolidado do Lead:
+    ```
+    {truncate_text(sumario_lead_completo, 5000)}
+    ```
+    Estratégias de Abordagem Propostas:
+    ```
+    {truncate_text(estrategias_propostas_texto)}
+    ```
+    Para CADA estratégia:
+    1. Nome da Estratégia.
+    2. Prós (1-2 vantagens para este lead).
+    3. Contras/Riscos (1-2 desvantagens/riscos).
+    4. Probabilidade de Sucesso Estimada (Baixa, Média, Alta) e breve justificativa.
+
+    Exemplo de Formato para UMA avaliação:
+    --- AVALIAÇÃO DA ESTRATÉGIA: [Nome da Estratégia 1] ---
+    Prós: ...
+    Contras/Riscos: ...
+    Probabilidade de Sucesso: [Alta/Média/Baixa] - Justificativa: ...
+    """
+    return call_gemini_api_text_analyzer(prompt, agent_name)
+
+def agente_sintetizador_plano_acao_final_tot(avaliacao_estrategias_texto: str, estrategias_propostas_texto: str, sumario_lead_completo: str) -> str:
+    agent_name = "Arquiteto de Plano de Ação de Vendas (ToT - Síntese e Decisão)"
+    prompt = f"""
+    Você é um {agent_name}. Desenvolva um PLANO DE AÇÃO FINAL e CONCRETO.
+
+    Sumário Consolidado do Lead:
+    ```
+    {truncate_text(sumario_lead_completo, 3000)}
+    ```
+    Estratégias Propostas Originalmente:
+    ```
+    {truncate_text(estrategias_propostas_texto, 3000)}
+    ```
+    Avaliação Crítica das Estratégias:
+    ```
+    {truncate_text(avaliacao_estrategias_texto, 4000)}
+    ```
+    Com base em tudo isso:
+    1.  **Recomendação Principal:** Qual estratégia (ou combinação) é MAIS PROMISSORA? Justifique.
+    2.  **Plano de Ação Detalhado (para a estratégia recomendada):**
+        a.  Canal Primário.
+        b.  Mensagem Chave/Gancho Principal.
+        c.  Primeiros 2-3 Passos Concretos para o vendedor.
+        d.  Métrica de Sucesso para o primeiro contato.
+    3.  **Plano de Contingência Breve:** Se a abordagem principal falhar.
+
+    Formato: Relatório claro e acionável.
+    """
+    return call_gemini_api_text_analyzer(prompt, agent_name)
+
+
+# Funções de agentes já existentes (desenvolver_plano_abordagem, etc.)
+# Adaptadas para usar truncate_text e potencialmente os novos inputs.
+
+def desenvolver_plano_abordagem_detalhado(analise_lead: str, persona: str, aprofundamento_dores: str, plano_acao_tot: str, seu_produto_ou_servico: str, url_lead: str) -> str:
+    agent_name = "Estrategista de Vendas Consultivas (Detalhado)"
+    prompt = f"""
+    Você é um {agent_name}. Desenvolva um plano de abordagem DETALHADO para a persona na empresa (URL: {url_lead}), para "{seu_produto_ou_servico}".
+    Considere o Plano de Ação ToT como guia principal.
+
+    Plano de Ação Principal (Recomendado pelo ToT):
+    ```
+    {truncate_text(plano_acao_tot)}
+    ```
+    Análise do Lead:
+    ```
+    {truncate_text(analise_lead, 3000)}
+    ```
+    Persona:
+    ```
+    {truncate_text(persona, 2000)}
+    ```
+    Aprofundamento Dores:
+    ```
+    {truncate_text(aprofundamento_dores, 3000)}
+    ```
+    Detalhe:
+    1. Canal de abordagem (confirmar ou refinar do ToT).
+    2. Tom de voz e estilo de comunicação.
+    3. Pontos de valor de "{seu_produto_ou_servico}" (conectados às dores e ao gancho do ToT).
+    4. Lista de 2-3 objeções prováveis (além das já tratadas).
+    5. Talking points e perguntas abertas para iniciar conversa (alinhados com o ToT).
+
+    Formato: Plano de abordagem claro e acionável.
+    """
+    return call_gemini_api_text_analyzer(prompt, f"{agent_name} para {url_lead}")
+
+def elaborar_respostas_objecoes(plano_abordagem_detalhado: str, persona: str, seu_produto_ou_servico: str, nome_empresa_lead: str) -> str:
+    agent_name = "Especialista em Contorno de Objeções B2B"
+    prompt = f"""
+    Você é um {agent_name}. Elabore respostas para objeções para "{nome_empresa_lead}" (produto: "{seu_produto_ou_servico}").
+
+    Plano de Abordagem Detalhado (contém objeções previstas):
+    ```
+    {truncate_text(plano_abordagem_detalhado)}
+    ```
+    Persona:
+    ```
+    {truncate_text(persona)}
+    ```
+    Para cada objeção no plano (ou sugira 2-3 comuns se não houver):
+    1. Reafirme a objeção.
+    2. Forneça framework de resposta (empático, valide, reposicione valor, sugira próximo passo).
+    Objetivo: manter conversa aberta.
+
+    Formato: Lista de objeções e respostas.
+    """
+    return call_gemini_api_text_analyzer(prompt, f"{agent_name} para {nome_empresa_lead}")
+
+def customizar_proposta_de_valor(analise_lead: str, persona: str, aprofundamento_dores: str, gatilhos_compra: str, seu_produto_ou_servico: str, nome_empresa_lead: str) -> str:
+    agent_name = "Arquiteto de Propostas de Valor Personalizadas"
+    prompt = f"""
+    Você é um {agent_name}. Crie propostas de valor personalizadas para "{nome_empresa_lead}" (produto: "{seu_produto_ou_servico}").
+
+    Análise Lead:
+    ```
+    {truncate_text(analise_lead, 3000)}
+    ```
+    Persona:
+    ```
+    {truncate_text(persona, 2000)}
+    ```
+    Aprofundamento Dores:
+    ```
+    {truncate_text(aprofundamento_dores, 3000)}
+    ```
+    Gatilhos de Compra/Eventos Relevantes:
+    ```
+    {truncate_text(gatilhos_compra, 2000)}
+    ```
+    Crie 2-3 propostas de valor distintas e concisas. Cada uma deve:
+    1. Ser direcionada aos desafios/dores/gatilhos de "{nome_empresa_lead}" e da persona.
+    2. Destacar benefício chave (quantificável ou qualitativamente forte).
+    3. Ser formulada para ressoar (ex: "Para {nome_empresa_lead} que [dor/gatilho], nossa solução oferece [benefício], resultando em [resultado]").
+    4. Ser curta para e-mail/conversa.
+
+    Formato: Lista numerada.
+    """
+    return call_gemini_api_text_analyzer(prompt, f"{agent_name} para {nome_empresa_lead}")
+
+def criar_mensagem_personalizada(plano_acao_final_tot: str, propostas_valor_customizadas: str, contatos_identificados: dict, seu_produto_ou_servico: str, url_lead: str, nome_empresa_lead: str, persona_nome_ficticio: str) -> str:
+    agent_name = "Redator de Copywriting B2B Sênior (Prospecção)"
+    # Determinar canal e contato da mensagem
+    canal_sugerido = "E-mail" # Default
+    destinatario_email = contatos_identificados.get("emails_encontrados", [])
+    destinatario_instagram = contatos_identificados.get("instagram_perfis_encontrados", [])
+
+    # Lógica simples para escolher o canal (pode ser melhorada com base no plano_acao_final_tot)
+    if "LinkedIn" in plano_acao_final_tot: canal_sugerido = "LinkedIn"
+    elif destinatario_email: canal_sugerido = "E-mail"
+    elif destinatario_instagram: canal_sugerido = "Instagram DM"
+
+
+    prompt = f"""
+    Você é um {agent_name}. Crie uma mensagem de contato inicial para a persona (Nome Fictício: {persona_nome_ficticio if persona_nome_ficticio else 'o Tomador de Decisão'}) na empresa {nome_empresa_lead} (URL: {url_lead}), para "{seu_produto_ou_servico}".
+
+    Plano de Ação Principal (ToT):
+    ```
+    {truncate_text(plano_acao_final_tot)}
+    ```
+    Propostas de Valor Customizadas:
+    ```
+    {truncate_text(propostas_valor_customizadas)}
+    ```
+    Contatos Disponíveis: {json.dumps(contatos_identificados)}
+
+    Canal Preferencial (inferido do plano ou disponibilidade): {canal_sugerido}
+
+    Redija uma mensagem para o canal indicado. A mensagem deve:
+    1. Ser altamente personalizada para {nome_empresa_lead} e a persona.
+    2. Incorporar uma das propostas de valor e o gancho do plano de ação.
+    3. Clara, concisa, focada nos benefícios.
+    4. CTA claro para uma breve conversa (ex: "Disponível para uma conversa de 15 min esta semana para explorar como podemos ajudar {nome_empresa_lead} a [benefício principal]?").
+    5. Demonstrar pesquisa e entendimento.
+    6. Se a análise inicial do lead (não mostrada aqui, mas inferida pelo plano) indicou "FALHA NA EXTRAÇÃO...", seja mais cauteloso.
+
+    Formato:
+    Canal: [E-mail/LinkedIn/Instagram DM]
+    Assunto (se E-mail): [Assunto conciso e chamativo]
+    Corpo da Mensagem:
+    [Mensagem...]
+    """
+    return call_gemini_api_text_analyzer(prompt, f"{agent_name} para {nome_empresa_lead}")
+
+def agente_sumarizador_briefing_interno(todos_os_dados_do_lead: dict) -> str:
+    agent_name = "Assistente Executivo de Vendas (Briefing Rápido)"
+    # Construir um resumo dos dados mais críticos para o prompt
+    briefing_input = f"""
+    Lead: {todos_os_dados_do_lead.get('company_name_inferred', 'N/A')}
+    URL: {todos_os_dados_do_lead.get('lead_url', 'N/A')}
+    Persona (Nome/Cargo): {truncate_text(todos_os_dados_do_lead.get('persona_desenvolvida', ''), 200)}
+    Principal Dor/Oportunidade (Resumo): {truncate_text(todos_os_dados_do_lead.get('aprofundamento_pontos_de_dor', ''), 300)}
+    Qualificação: {todos_os_dados_do_lead.get('qualificacao_do_lead', 'N/A')}
+    Plano de Ação ToT (Resumo): {truncate_text(todos_os_dados_do_lead.get('plano_de_acao_final_tot', ''), 400)}
+    Mensagem Gerada (Início): {truncate_text(todos_os_dados_do_lead.get('mensagem_personalizada_gerada', ''), 200)}
+    Gatilho Principal (se houver): {truncate_text(todos_os_dados_do_lead.get('gatilhos_e_eventos_relevantes',''), 200)}
+    """
+    prompt = f"""
+    Você é um {agent_name}. Compile um briefing ultra-conciso (máximo 5-7 bullet points principais) para o vendedor sobre o Lead, baseado nos seguintes dados consolidados.
+    O objetivo é preparar o vendedor em 60 segundos.
+
+    Dados Consolidados:
+    ```
+    {briefing_input}
+    ```
+    Destaque:
+    - Empresa e Persona Chave.
+    - Principal Dor/Oportunidade/Gatilho.
+    - Estratégia de Abordagem Recomendada (do Plano ToT).
+    - Gancho principal da mensagem de contato.
+    - Uma possível objeção chave e como lidar (se inferível do plano de objeções).
+    - Classificação de qualificação.
+    """
+    return call_gemini_api_text_analyzer(prompt, agent_name)
+
+
+# --- Script Principal ---
+if __name__ == "__main__":
+    start_time_script = time.time()
+    meu_produto_ou_servico = input("Qual produto ou serviço você está oferecendo? (Ex: 'nossa plataforma de IA para otimização de processos jurídicos'): ")
+    if not meu_produto_ou_servico:
+        print("Produto/serviço não informado. Usando um placeholder genérico.")
+        meu_produto_ou_servico = "nossa solução inovadora para otimização e prospecção"
+    print(f"Produto/Serviço configurado: '{meu_produto_ou_servico}'")
+
+    # Lista de concorrentes (opcional, pode ser deixada vazia)
+    meus_concorrentes_str = input("Liste seus principais concorrentes, separados por vírgula (ou deixe em branco): ")
+
+
+    try:
+        with open('leads.json', 'r', encoding='utf-8') as f:
+            data_from_json_file = json.load(f)
+    except FileNotFoundError:
+        print("Erro: Arquivo 'leads.json' não encontrado na raiz do projeto.")
+        exit(1)
+    except json.JSONDecodeError as e:
+        print(f"Erro: Arquivo 'leads.json' não é um JSON válido. Detalhes: {e}")
+        exit(1)
+
+    all_leads_processed_data = []
+
+    if not isinstance(data_from_json_file, dict) or "sites_data" not in data_from_json_file:
+        print(f"Erro: O conteúdo de 'leads.json' não tem a estrutura esperada (um dicionário com a chave 'sites_data').")
+        exit(1)
+
+    leads_list_to_process = data_from_json_file["sites_data"]
+
+    if not isinstance(leads_list_to_process, list):
+        print(f"Erro: O valor da chave 'sites_data' em 'leads.json' não é uma lista.")
+        exit(1)
+
+    total_leads_input = len(leads_list_to_process)
+    print(f"Total de leads a processar do arquivo 'leads.json': {total_leads_input}")
+    original_query_info = data_from_json_file.get("original_query", "Consulta original não especificada no JSON")
+    print(f"Consulta original (do JSON) que gerou estes leads: {original_query_info}")
+
+    # Limitar o número de leads a processar para testes, se desejado
+    # leads_list_to_process = leads_list_to_process[:1] # Processa apenas o primeiro lead
+
+    for i, lead_info_dict_raw in enumerate(leads_list_to_process):
+        lead_start_time = time.time()
+        if not isinstance(lead_info_dict_raw, dict):
+            print(f"\nAVISO: Item {i+1}/{total_leads_input} na lista 'sites_data' não é um dicionário. Pulando.")
+            all_leads_processed_data.append({
+                "lead_url": f"Item inválido na posição {i}",
+                "processing_status": "INVALID_LEAD_DATA_FORMAT",
+                "error_message": "Item na lista 'sites_data' não é um dicionário."
+            })
+            continue
+
+        current_lead_url = lead_info_dict_raw.get('url', f'URL Desconhecida - Lead Index {i}')
+        print(f"\n======================================================================")
+        print(f"Processando Lead {i+1}/{total_leads_input}: {current_lead_url}")
+        print(f"======================================================================\n")
+
+        google_search_data = lead_info_dict_raw.get("google_search_data", {})
+        google_search_title = google_search_data.get("title", "Empresa Desconhecida")
+        company_name_guess = google_search_title.split(" - ")[0].split(" | ")[0].split(": ")[0].strip()
+        if "http" in company_name_guess or not company_name_guess or company_name_guess == "Empresa Desconhecida":
+            if current_lead_url and 'URL Desconhecida' not in current_lead_url:
+                try:
+                    domain_parts = current_lead_url.split('/')[2].split('.')
+                    meaningful_part = domain_parts[-2] if len(domain_parts) > 1 and domain_parts[-2] not in ["com", "org", "net", "co", "adv", "io", "app"] else domain_parts[0]
+                    company_name_guess = meaningful_part.capitalize()
+                except IndexError: company_name_guess = "Empresa Desconhecida"
+            else: company_name_guess = "Empresa Desconhecida"
+        print(f"Nome da empresa inferido: {company_name_guess}")
+
+        # Dados do lead como string JSON para alguns prompts
+        # Inclui apenas os campos relevantes do harvester
+        lead_data_from_harvester_for_prompt = {
+            "url": current_lead_url,
+            "google_search_data": google_search_data,
+            "extracted_text_content": lead_info_dict_raw.get("extracted_text_content", "Nenhum conteúdo extraído."),
+            "extraction_status_message": lead_info_dict_raw.get("extraction_status_message", "Status desconhecido."),
+        }
+        lead_data_str_harvester = json.dumps(lead_data_from_harvester_for_prompt, indent=2, ensure_ascii=False)
+
+        lead_output = {
+            "lead_url": current_lead_url,
+            "company_name_inferred": company_name_guess,
+            "produto_servico_ofertado": meu_produto_ou_servico,
+            "processing_status": "PENDING",
+            "dados_enriquecidos_tavily": "Não processado",
+            "contatos_identificados": {"emails_encontrados": [], "instagram_perfis_encontrados": [], "sugestao_pesquisa_tavily": ""},
+            "analise_do_lead": "Não processado",
+            "persona_desenvolvida": "Não processado",
+            "aprofundamento_pontos_de_dor": "Não processado",
+            "qualificacao_do_lead": "Não processado",
+            "concorrentes_ou_solucoes_mencionadas": "Não processado",
+            "perguntas_estrategicas_descoberta": "Não processado",
+            "gatilhos_e_eventos_relevantes": "Não processado",
+            "propostas_de_valor_customizadas": "Não processado",
+            "estrategias_de_abordagem_propostas_tot": "Não processado",
+            "avaliacao_das_estrategias_tot": "Não processado",
+            "plano_de_acao_final_tot": "Não processado",
+            "plano_de_abordagem_detalhado": "Não processado",
+            "elaboracao_respostas_objecoes": "Não processado",
+            "mensagem_personalizada_gerada": "Não processado",
+            "briefing_interno_lead": "Não processado",
+        }
+
+        current_processing_step_name = "Inicialização"
+        try:
+            # ETAPA 0.1: Enriquecimento com Tavily (Condicional)
+            current_processing_step_name = "Enriquecimento Tavily"
+            print(f"--- {current_processing_step_name} ---")
+            texto_extraido_inicial = lead_info_dict_raw.get("extracted_text_content", "")
+            dados_enriquecidos = agente_enriquecimento_tavily(company_name_guess, texto_extraido_inicial)
+            lead_output["dados_enriquecidos_tavily"] = dados_enriquecidos
+            print(f"  Resultado: {truncate_text(dados_enriquecidos, 100)}...")
+            time.sleep(INTER_STEP_DELAY_SECONDS)
+
+            # ETAPA 0.2: Extração de Contatos
+            current_processing_step_name = "Extração de Contatos"
+            print(f"--- {current_processing_step_name} ---")
+            contatos = agente_extracao_contatos(texto_extraido_inicial, company_name_guess, meu_produto_ou_servico)
+            lead_output["contatos_identificados"] = contatos
+            print(f"  Resultado: E-mails: {contatos.get('emails_encontrados')}, Instagram: {contatos.get('instagram_perfis_encontrados')}")
+            time.sleep(INTER_STEP_DELAY_SECONDS)
+
+            # ETAPA 1: Análise do Lead
+            current_processing_step_name = "Análise do Lead"
+            print(f"--- {current_processing_step_name} ---")
+            analise = gerar_analise_lead(lead_data_str_harvester, dados_enriquecidos, meu_produto_ou_servico)
+            lead_output["analise_do_lead"] = analise
+            if analise.startswith("Erro:"): raise ValueError(f"Falha na {current_processing_step_name}. {analise}")
+            print(f"  Resultado (início): {truncate_text(analise, 100)}...")
+            time.sleep(INTER_STEP_DELAY_SECONDS)
+
+            # ETAPA 2: Criação da Persona
+            current_processing_step_name = "Criação da Persona"
+            print(f"--- {current_processing_step_name} ---")
+            persona_criada = criar_persona(analise, meu_produto_ou_servico, current_lead_url)
+            lead_output["persona_desenvolvida"] = persona_criada
+            if persona_criada.startswith("Erro:"): raise ValueError(f"Falha na {current_processing_step_name}. {persona_criada}")
+            print(f"  Resultado (início): {truncate_text(persona_criada, 100)}...")
+            # Extrair nome fictício da persona para usar na mensagem, se possível
+            persona_nome_ficticio_match = re.search(r"Nome fictício:\s*([^\n]+)", persona_criada, re.IGNORECASE)
+            persona_nome_ficticio = persona_nome_ficticio_match.group(1).strip() if persona_nome_ficticio_match else ""
+            time.sleep(INTER_STEP_DELAY_SECONDS)
+
+            # ETAPA 3: Aprofundamento Pontos de Dor
+            current_processing_step_name = "Aprofundamento Pontos de Dor"
+            print(f"--- {current_processing_step_name} ---")
+            dores = aprofundar_pontos_de_dor(analise, persona_criada, meu_produto_ou_servico, company_name_guess)
+            lead_output["aprofundamento_pontos_de_dor"] = dores
+            if dores.startswith("Erro:"): raise ValueError(f"Falha na {current_processing_step_name}. {dores}")
+            print(f"  Resultado (início): {truncate_text(dores, 100)}...")
+            time.sleep(INTER_STEP_DELAY_SECONDS)
+
+            # ETAPA 4: Qualificação do Lead
+            current_processing_step_name = "Qualificação do Lead"
+            print(f"--- {current_processing_step_name} ---")
+            qualificacao = agente_qualificacao_lead(analise, persona_criada, dores, meu_produto_ou_servico)
+            lead_output["qualificacao_do_lead"] = qualificacao
+            if qualificacao.startswith("Erro:"): raise ValueError(f"Falha na {current_processing_step_name}. {qualificacao}")
+            print(f"  Resultado: {truncate_text(qualificacao, 100)}...")
+            time.sleep(INTER_STEP_DELAY_SECONDS)
+
+            # ETAPA 5: Identificação de Concorrentes
+            current_processing_step_name = "Identificação de Concorrentes"
+            print(f"--- {current_processing_step_name} ---")
+            concorrentes = agente_identificacao_concorrentes(texto_extraido_inicial, meu_produto_ou_servico, meus_concorrentes_str)
+            lead_output["concorrentes_ou_solucoes_mencionadas"] = concorrentes
+            if concorrentes.startswith("Erro:"): raise ValueError(f"Falha na {current_processing_step_name}. {concorrentes}")
+            print(f"  Resultado: {truncate_text(concorrentes, 100)}...")
+            time.sleep(INTER_STEP_DELAY_SECONDS)
+
+            # ETAPA 6: Perguntas Estratégicas de Descoberta
+            current_processing_step_name = "Perguntas Estratégicas de Descoberta"
+            print(f"--- {current_processing_step_name} ---")
+            perg_estrategicas = agente_gerador_perguntas_estrategicas(analise, persona_criada, dores)
+            lead_output["perguntas_estrategicas_descoberta"] = perg_estrategicas
+            if perg_estrategicas.startswith("Erro:"): raise ValueError(f"Falha na {current_processing_step_name}. {perg_estrategicas}")
+            print(f"  Resultado (início): {truncate_text(perg_estrategicas, 100)}...")
+            time.sleep(INTER_STEP_DELAY_SECONDS)
+
+            # ETAPA 7: Identificação de Gatilhos de Compra
+            current_processing_step_name = "Identificação de Gatilhos de Compra"
+            print(f"--- {current_processing_step_name} ---")
+            gatilhos = agente_identificacao_gatilhos_compra(lead_data_str_harvester, dados_enriquecidos, meu_produto_ou_servico)
+            lead_output["gatilhos_e_eventos_relevantes"] = gatilhos
+            if gatilhos.startswith("Erro:"): raise ValueError(f"Falha na {current_processing_step_name}. {gatilhos}")
+            print(f"  Resultado: {truncate_text(gatilhos, 100)}...")
+            time.sleep(INTER_STEP_DELAY_SECONDS)
+
+            # ETAPA 8: Customizar Propostas de Valor
+            current_processing_step_name = "Customização Propostas de Valor"
+            print(f"--- {current_processing_step_name} ---")
+            propostas_valor = customizar_proposta_de_valor(analise, persona_criada, dores, gatilhos, meu_produto_ou_servico, company_name_guess)
+            lead_output["propostas_de_valor_customizadas"] = propostas_valor
+            if propostas_valor.startswith("Erro:"): raise ValueError(f"Falha na {current_processing_step_name}. {propostas_valor}")
+            print(f"  Resultado (início): {truncate_text(propostas_valor, 100)}...")
+            time.sleep(INTER_STEP_DELAY_SECONDS)
+
+            # Construir sumário consolidado para agentes ToT
+            sumario_lead_para_tot = json.dumps({k: truncate_text(str(v), 1000) for k, v in lead_output.items() if v != "Não processado"}, ensure_ascii=False, indent=2)
+
+            # ETAPA 9: ToT - Geração de Estratégias
+            current_processing_step_name = "ToT - Geração de Estratégias"
+            print(f"--- {current_processing_step_name} ---")
+            estrategias_tot = agente_gerador_estrategias_abordagem_tot(sumario_lead_para_tot, meu_produto_ou_servico)
+            lead_output["estrategias_de_abordagem_propostas_tot"] = estrategias_tot
+            if estrategias_tot.startswith("Erro:"): raise ValueError(f"Falha na {current_processing_step_name}. {estrategias_tot}")
+            print(f"  Resultado (início): {truncate_text(estrategias_tot, 100)}...")
+            time.sleep(INTER_STEP_DELAY_SECONDS)
+
+            # ETAPA 10: ToT - Avaliação de Estratégias
+            current_processing_step_name = "ToT - Avaliação de Estratégias"
+            print(f"--- {current_processing_step_name} ---")
+            avaliacao_estrategias_tot = agente_avaliador_estrategias_tot(estrategias_tot, sumario_lead_para_tot)
+            lead_output["avaliacao_das_estrategias_tot"] = avaliacao_estrategias_tot
+            if avaliacao_estrategias_tot.startswith("Erro:"): raise ValueError(f"Falha na {current_processing_step_name}. {avaliacao_estrategias_tot}")
+            print(f"  Resultado (início): {truncate_text(avaliacao_estrategias_tot, 100)}...")
+            time.sleep(INTER_STEP_DELAY_SECONDS)
+
+            # ETAPA 11: ToT - Síntese do Plano de Ação Final
+            current_processing_step_name = "ToT - Síntese Plano de Ação Final"
+            print(f"--- {current_processing_step_name} ---")
+            plano_acao_final_tot = agente_sintetizador_plano_acao_final_tot(avaliacao_estrategias_tot, estrategias_tot, sumario_lead_para_tot)
+            lead_output["plano_de_acao_final_tot"] = plano_acao_final_tot
+            if plano_acao_final_tot.startswith("Erro:"): raise ValueError(f"Falha na {current_processing_step_name}. {plano_acao_final_tot}")
+            print(f"  Resultado (início): {truncate_text(plano_acao_final_tot, 100)}...")
+            time.sleep(INTER_STEP_DELAY_SECONDS)
+
+            # ETAPA 12: Plano de Abordagem Detalhado
+            current_processing_step_name = "Plano de Abordagem Detalhado"
+            print(f"--- {current_processing_step_name} ---")
+            plano_abordagem_det = desenvolver_plano_abordagem_detalhado(analise, persona_criada, dores, plano_acao_final_tot, meu_produto_ou_servico, current_lead_url)
+            lead_output["plano_de_abordagem_detalhado"] = plano_abordagem_det
+            if plano_abordagem_det.startswith("Erro:"): raise ValueError(f"Falha na {current_processing_step_name}. {plano_abordagem_det}")
+            print(f"  Resultado (início): {truncate_text(plano_abordagem_det, 100)}...")
+            time.sleep(INTER_STEP_DELAY_SECONDS)
+
+            # ETAPA 13: Elaboração de Respostas a Objeções
+            current_processing_step_name = "Elaboração Respostas a Objeções"
+            print(f"--- {current_processing_step_name} ---")
+            respostas_obj = elaborar_respostas_objecoes(plano_abordagem_det, persona_criada, meu_produto_ou_servico, company_name_guess)
+            lead_output["elaboracao_respostas_objecoes"] = respostas_obj
+            if respostas_obj.startswith("Erro:"): raise ValueError(f"Falha na {current_processing_step_name}. {respostas_obj}")
+            print(f"  Resultado (início): {truncate_text(respostas_obj, 100)}...")
+            time.sleep(INTER_STEP_DELAY_SECONDS)
+
+            # ETAPA 14: Criação da Mensagem Personalizada
+            current_processing_step_name = "Criação Mensagem Personalizada"
+            print(f"--- {current_processing_step_name} ---")
+            mensagem = criar_mensagem_personalizada(plano_acao_final_tot, propostas_valor, contatos, meu_produto_ou_servico, current_lead_url, company_name_guess, persona_nome_ficticio)
+            lead_output["mensagem_personalizada_gerada"] = mensagem
+            if mensagem.startswith("Erro:"): raise ValueError(f"Falha na {current_processing_step_name}. {mensagem}")
+            print(f"  Resultado (início): {truncate_text(mensagem, 100)}...")
+            time.sleep(INTER_STEP_DELAY_SECONDS)
+
+            # ETAPA 15: Briefing Interno
+            current_processing_step_name = "Briefing Interno"
+            print(f"--- {current_processing_step_name} ---")
+            briefing = agente_sumarizador_briefing_interno(lead_output) # Passa todo o lead_output
+            lead_output["briefing_interno_lead"] = briefing
+            if briefing.startswith("Erro:"): raise ValueError(f"Falha na {current_processing_step_name}. {briefing}")
+            print(f"  Resultado (início): {truncate_text(briefing, 100)}...")
+
+            lead_output["processing_status"] = "SUCCESS"
+
+        except ValueError as ve:
+            print(f"FALHA na ETAPA '{current_processing_step_name}' para o lead {current_lead_url}: {ve}")
+            lead_output["processing_status"] = f"FAILED_STEP_{current_processing_step_name.replace(' ', '_')}"
+        except Exception as e_main_loop:
+            print(f"ERRO INESPERADO na ETAPA '{current_processing_step_name}' para o lead {current_lead_url}: {e_main_loop}")
+            traceback.print_exc()
+            lead_output["processing_status"] = f"UNEXPECTED_ERROR_STEP_{current_processing_step_name.replace(' ', '_')}"
+
+        all_leads_processed_data.append(lead_output)
+        lead_end_time = time.time()
+        print(f"\n--- Processamento para o lead {current_lead_url} finalizado com status: {lead_output['processing_status']} (Tempo: {lead_end_time - lead_start_time:.2f}s) ---")
+        if i < total_leads_input - 1: # Não dormir após o último lead
+            time.sleep(INTER_LEAD_PROCESSING_DELAY_SECONDS)
+
+
+    # Salvar todos os resultados
+    timestamp_str = datetime.datetime.now().strftime('%Y%m%d_%H%M%S')
+    output_filename = f"analyzed_leads_output_{MODEL_NAME.replace('.', '_').replace('-', '_')}_{timestamp_str}.json"
+    output_filepath = os.path.join(OUTPUT_FOLDER, output_filename)
+    try:
+        final_output_data = {
+            "processing_metadata": {
+                "timestamp": datetime.datetime.now().isoformat(),
+                "model_used_requested": MODEL_NAME,
+                "model_actually_used_comment": f"A API tentou usar '{MODEL_NAME}'. Se houver falhas, verifique a disponibilidade deste modelo. Considere 'gemini-1.5-flash-latest' como alternativa.",
+                "original_query_from_json": original_query_info,
+                "product_service_offered": meu_produto_ou_servico,
+                "total_leads_in_input_file": total_leads_input,
+                "total_leads_processed_attempted": len(all_leads_processed_data),
+                "successful_leads_fully_processed": sum(1 for lead in all_leads_processed_data if lead.get("processing_status") == "SUCCESS"),
+                "partially_failed_leads": sum(1 for lead in all_leads_processed_data if "FAILED_STEP_" in lead.get("processing_status", "") or "UNEXPECTED_ERROR_STEP_" in lead.get("processing_status", "")),
+                "invalid_lead_data_items": sum(1 for lead in all_leads_processed_data if lead.get("processing_status") == "INVALID_LEAD_DATA_FORMAT"),
+            },
+            "processed_leads_details": all_leads_processed_data
+        }
+        with open(output_filepath, 'w', encoding='utf-8') as f_out:
+            json.dump(final_output_data, f_out, indent=2, ensure_ascii=False)
+        print(f"\n\nProcessamento concluído. Resultados salvos em '{output_filepath}'")
+    except Exception as e:
+        print(f"Erro crítico ao salvar o arquivo de saída '{output_filepath}': {e}")
+        traceback.print_exc()
+    finally:
+        end_time_script = time.time()
+        print(f"Tempo total de execução do script: {end_time_script - start_time_script:.2f} segundos.")